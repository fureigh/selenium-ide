sudo: required
language: node_js
node_js:
<<<<<<< HEAD
  - "9"
=======
  - "10"
  - "8"
>>>>>>> 48e2b3cf
services:
  - docker
before_install:
  - docker-compose up -d
install:
<<<<<<< HEAD
  - yarn
=======
  - yarn --ignore-engines
  - yarn build:runner
>>>>>>> 48e2b3cf
  - yarn build:selianize
  - yarn build:runner
script:
  - yarn lint
  - yarn test
  - yarn test:webdriver --server http://localhost:4444/wd/hub<|MERGE_RESOLUTION|>--- conflicted
+++ resolved
@@ -1,23 +1,14 @@
 sudo: required
 language: node_js
 node_js:
-<<<<<<< HEAD
-  - "9"
-=======
   - "10"
   - "8"
->>>>>>> 48e2b3cf
 services:
   - docker
 before_install:
   - docker-compose up -d
 install:
-<<<<<<< HEAD
-  - yarn
-=======
   - yarn --ignore-engines
-  - yarn build:runner
->>>>>>> 48e2b3cf
   - yarn build:selianize
   - yarn build:runner
 script:
