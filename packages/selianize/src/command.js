--- conflicted
+++ resolved
@@ -41,11 +41,8 @@
   verifyValue: emitVerifyValue,
   verifyText: emitVerifyText,
   verifyTitle: emitVerifyTitle,
-<<<<<<< HEAD
+  verifyNotText: emitVerifyNotText,
   verifySelectedLabel: emitVerifySelectedLabel,
-=======
-  verifyNotText: emitVerifyNotText,
->>>>>>> d51731c0
   assertChecked: emitVerifyChecked,
   assertNotChecked: emitVerifyNotChecked,
   assertEditable: emitVerifyEditable,
