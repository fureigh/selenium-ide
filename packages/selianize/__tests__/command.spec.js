// Licensed to the Software Freedom Conservancy (SFC) under one
// or more contributor license agreements.  See the NOTICE file
// distributed with this work for additional information
// regarding copyright ownership.  The SFC licenses this file
// to you under the Apache License, Version 2.0 (the
// "License"); you may not use this file except in compliance
// with the License.  You may obtain a copy of the License at
//
//   http://www.apache.org/licenses/LICENSE-2.0
//
// Unless required by applicable law or agreed to in writing,
// software distributed under the License is distributed on an
// "AS IS" BASIS, WITHOUT WARRANTIES OR CONDITIONS OF ANY
// KIND, either express or implied.  See the License for the
// specific language governing permissions and limitations
// under the License.

import CommandEmitter from "../src/command";
<<<<<<< HEAD
import { Commands } from "../../selenium-ide/src/neo/models/Command";
=======
import { CommandsArray } from "../../selenium-ide/src/neo/models/Command";
import LocationEmitter from "../src/location";
>>>>>>> 48e2b3cf

describe("command code emitter", () => {
  it("should skip empty commands", () => {
    const command = {
      command: "",
      target: "",
      value: ""
    };
    return expect(CommandEmitter.emit(command)).resolves.toBeUndefined();
  });
  it("should fail to emit unknown command", () => {
    const command = {
      command: "doesntExist",
      target: "",
      value: ""
    };
    return expect(CommandEmitter.emit(command)).rejects.toThrow(`Unknown command ${command.command}`);
  });
  it("should emit `open` command", () => {
    const command = {
      command: "open",
      target: "/",
      value: ""
    };
    return expect(CommandEmitter.emit(command)).resolves.toBe(`driver.get(BASE_URL + "${command.target}");`);
  });
  it("should emit `open` with absolute url", () => {
    const command = {
      command: "open",
      target: "https://www.seleniumhq.org/",
      value: ""
    };
    return expect(CommandEmitter.emit(command)).resolves.toBe(`driver.get("${command.target}");`);
  });
  it("should emit `click` command", () => {
    const command = {
      command: "click",
      target: "link=button",
      value: ""
    };
    return expect(CommandEmitter.emit(command)).resolves.toBe("driver.wait(until.elementLocated(By.linkText(\"button\")));driver.findElement(By.linkText(\"button\")).then(element => {driver.actions().click(element).perform();});");
  });
  it("should emit `click at` command", () => {
    const command = {
      command: "clickAt",
      target: "link=button",
      value: ""
    };
    return expect(CommandEmitter.emit(command)).resolves.toBe("driver.wait(until.elementLocated(By.linkText(\"button\")));driver.findElement(By.linkText(\"button\")).then(element => {driver.actions().click(element).perform();});");
  });
  it("should emit `double click` command", () => {
    const command = {
      command: "doubleClick",
      target: "link=button",
      value: ""
    };
    return expect(CommandEmitter.emit(command)).resolves.toBe("driver.wait(until.elementLocated(By.linkText(\"button\")));driver.findElement(By.linkText(\"button\")).then(element => {driver.actions().doubleClick(element).perform();});");
  });
  it("should emit `double click at` command", () => {
    const command = {
      command: "doubleClickAt",
      target: "link=button",
      value: ""
    };
    return expect(CommandEmitter.emit(command)).resolves.toBe("driver.wait(until.elementLocated(By.linkText(\"button\")));driver.findElement(By.linkText(\"button\")).then(element => {driver.actions().doubleClick(element).perform();});");
  });
  it("should emit `drag and drop to object` command", () => {
    const command = {
      command: "dragAndDropToObject",
      target: "link=dragged",
      value: "link=dropzone"
    };
    return expect(CommandEmitter.emit(command)).resolves.toBe("driver.wait(until.elementLocated(By.linkText(\"dragged\")));driver.wait(until.elementLocated(By.linkText(\"dropzone\")));driver.findElement(By.linkText(\"dragged\")).then(dragged => {driver.findElement(By.linkText(\"dropzone\")).then(dropzone => {driver.actions().dragAndDrop(dragged, dropzone).perform();});});");
  });
  it("should emit `type` command", () => {
    const command = {
      command: "type",
      target: "id=input",
      value: "example input"
    };
    return expect(CommandEmitter.emit(command)).resolves.toBe(`driver.wait(until.elementLocated(By.id("input")));driver.findElement(By.id("input")).then(element => {element.clear().then(() => {element.sendKeys("${command.value}");});});`);
  });
  it("should emit `send keys` command", () => {
    const command = {
      command: "sendKeys",
      target: "id=input",
      value: "example input"
    };
    return expect(CommandEmitter.emit(command)).resolves.toBe(`driver.wait(until.elementLocated(By.id("input")));driver.findElement(By.id("input")).then(element => {driver.actions().click(element).sendKeys(\`${command.value}\`).perform();});`);
  });
  it("should emit `echo` command", () => {
    const command = {
      command: "echo",
      target: "test message",
      value: ""
    };
    return expect(CommandEmitter.emit(command)).resolves.toBe(`console.log(\`${command.target}\`);`);
  });
  it("should emit `check` command", () => {
    const command = {
      command: "check",
      target: "id=f",
      value: ""
    };
    return expect(CommandEmitter.emit(command)).resolves.toBe(`driver.wait(until.elementLocated(By.id("f")));driver.findElement(By.id("f")).then(element => { element.isSelected().then(selected => {if(!selected) { element.click();}}); });`);
  });
  it("should emit `uncheck` command", () => {
    const command = {
      command: "uncheck",
      target: "id=f",
      value: ""
    };
    return expect(CommandEmitter.emit(command)).resolves.toBe(`driver.wait(until.elementLocated(By.id("f")));driver.findElement(By.id("f")).then(element => { element.isSelected().then(selected => {if(selected) { element.click();}}); });`);
  });
  it("should emit `run script` command", () => {
    const command = {
      command: "runScript",
      target: "alert('test');\nalert('Im annoying');",
      value: ""
    };
    return expect(CommandEmitter.emit(command)).resolves.toBe(`driver.executeScript(\`${command.target}\`);`);
  });
  it("should emit `pause` command", () => {
    const command = {
      command: "pause",
      target: "",
      value: "300"
    };
    return expect(CommandEmitter.emit(command)).resolves.toBe(`driver.sleep(${command.value});`);
  });
  it("should emit `verify checked` command", () => {
    const command = {
      command: "verifyChecked",
      target: "id=check",
      value: ""
    };
    return expect(CommandEmitter.emit(command)).resolves.toBe("driver.wait(until.elementLocated(By.id(\"check\")));expect(driver.findElement(By.id(\"check\"))).resolves.toBeChecked();");
  });
  it("should emit `verify not checked` command", () => {
    const command = {
      command: "verifyNotChecked",
      target: "id=check",
      value: ""
    };
    return expect(CommandEmitter.emit(command)).resolves.toBe("driver.wait(until.elementLocated(By.id(\"check\")));expect(driver.findElement(By.id(\"check\"))).resolves.not.toBeChecked();");
  });
  it("should emit `verify editable` command", () => {
    const command = {
      command: "verifyEditable",
      target: "id=text",
      value: ""
    };
    return expect(CommandEmitter.emit(command)).resolves.toBe("driver.wait(until.elementLocated(By.id(\"text\")));expect(driver.findElement(By.id(\"text\"))).resolves.toBeEditable();");
  });
  it("should emit `verify not editable` command", () => {
    const command = {
      command: "verifyNotEditable",
      target: "id=text",
      value: ""
    };
    return expect(CommandEmitter.emit(command)).resolves.toBe("driver.wait(until.elementLocated(By.id(\"text\")));expect(driver.findElement(By.id(\"text\"))).resolves.not.toBeEditable();");
  });
  it("should emit `verify element present` command", () => {
    const command = {
      command: "verifyElementPresent",
      target: "id=element",
      value: ""
    };
    return expect(CommandEmitter.emit(command)).resolves.toBe("driver.wait(until.elementLocated(By.id(\"element\")));expect(driver.findElements(By.id(\"element\"))).resolves.toBePresent();");
  });
  it("should emit `verify element not present` command", () => {
    const command = {
      command: "verifyElementNotPresent",
      target: "id=element",
      value: ""
    };
    return expect(CommandEmitter.emit(command)).resolves.toBe("expect(driver.findElements(By.id(\"element\"))).resolves.not.toBePresent();");
  });
  it("should emit `verify selected value` command", () => {
    const command = {
      command: "verifySelectedValue",
      target: "id=select",
      value: "test"
    };
    return expect(CommandEmitter.emit(command)).resolves.toBe(`driver.wait(until.elementLocated(By.id("select")));expect(driver.findElement(By.id("select"))).resolves.toHaveSelectedValue("${command.value}");`);
  });
  it("should emit `verify not selected value` command", () => {
    const command = {
      command: "verifyNotSelectedValue",
      target: "id=select",
      value: "test"
    };
    return expect(CommandEmitter.emit(command)).resolves.toBe(`driver.wait(until.elementLocated(By.id("select")));expect(driver.findElement(By.id("select"))).resolves.not.toHaveSelectedValue("${command.value}");`);
  });
  it("should emit `verify value` command", () => {
    const command = {
      command: "verifyValue",
      target: "id=test",
      value: "test"
    };
    return expect(CommandEmitter.emit(command)).resolves.toBe(`driver.wait(until.elementLocated(By.id("test")));expect(driver.findElement(By.id("test"))).resolves.toHaveValue("${command.value}");`);
  });
  it("should emit `verify not text` command", () => {
    const command = {
      command: "verifyNotText",
      target: "id=test",
      value: "text"
    };
    return expect(CommandEmitter.emit(command)).resolves.toBe(`driver.wait(until.elementLocated(By.id("test")));driver.findElement(By.id("test")).then(element => {element.getText().then(text => {expect(text).not.toBe(\`${command.value}\`)});});`);
  });
  it("should emit `verify title` command", () => {
    const command = {
      command: "verifyTitle",
      target: "example title",
      value: ""
    };
    return expect(CommandEmitter.emit(command)).resolves.toBe(`driver.getTitle().then(title => {expect(title).toBe(\`${command.target}\`);});`);
  });
  it("should emit 'verify selected label' command", () => {
    const command = {
      command: "verifySelectedLabel",
      target: "id=test",
      value: "test"
    };
    return expect(CommandEmitter.emit(command)).resolves.toBe(`driver.wait(until.elementLocated(By.id("test")));driver.findElement(By.id("test")).then(element => {element.getAttribute("value").then(selectedValue => {element.findElement(By.xpath('option[@value="'+selectedValue+'"]')).then(selectedOption => {selectedOption.getText().then(selectedLabel => {expect(selectedLabel).toBe("${command.value}");});});});});`);
  });
  it("should emit `verify text` command", () => {
    const command = {
      command: "verifyText",
      target: "id=test",
      value: "some text that should be here"
    };
    return expect(CommandEmitter.emit(command)).resolves.toBe(`driver.wait(until.elementLocated(By.id("test")));expect(driver.findElement(By.id("test"))).resolves.toHaveText("${command.value}");`);
  });
  it("should emit `assert checked` command", () => {
    const command = {
      command: "assertChecked",
      target: "id=check",
      value: ""
    };
    return expect(CommandEmitter.emit(command)).resolves.toBe("driver.wait(until.elementLocated(By.id(\"check\")));expect(driver.findElement(By.id(\"check\"))).resolves.toBeChecked();");
  });
  it("should emit `assert not checked` command", () => {
    const command = {
      command: "assertNotChecked",
      target: "id=check",
      value: ""
    };
    return expect(CommandEmitter.emit(command)).resolves.toBe("driver.wait(until.elementLocated(By.id(\"check\")));expect(driver.findElement(By.id(\"check\"))).resolves.not.toBeChecked();");
  });
  it("should emit `assert editable` command", () => {
    const command = {
      command: "assertEditable",
      target: "id=text",
      value: ""
    };
    return expect(CommandEmitter.emit(command)).resolves.toBe("driver.wait(until.elementLocated(By.id(\"text\")));expect(driver.findElement(By.id(\"text\"))).resolves.toBeEditable();");
  });
  it("should emit `assert not editable` command", () => {
    const command = {
      command: "assertNotEditable",
      target: "id=text",
      value: ""
    };
    return expect(CommandEmitter.emit(command)).resolves.toBe("driver.wait(until.elementLocated(By.id(\"text\")));expect(driver.findElement(By.id(\"text\"))).resolves.not.toBeEditable();");
  });
  it("should emit `assert element present` command", () => {
    const command = {
      command: "assertElementPresent",
      target: "id=element",
      value: ""
    };
    return expect(CommandEmitter.emit(command)).resolves.toBe("driver.wait(until.elementLocated(By.id(\"element\")));expect(driver.findElements(By.id(\"element\"))).resolves.toBePresent();");
  });
  it("should emit `assert element not present` command", () => {
    const command = {
      command: "assertElementNotPresent",
      target: "id=element",
      value: ""
    };
    return expect(CommandEmitter.emit(command)).resolves.toBe("expect(driver.findElements(By.id(\"element\"))).resolves.not.toBePresent();");
  });
  it("should emit `assert selected value` command", () => {
    const command = {
      command: "assertSelectedValue",
      target: "id=select",
      value: "test"
    };
    return expect(CommandEmitter.emit(command)).resolves.toBe(`driver.wait(until.elementLocated(By.id("select")));expect(driver.findElement(By.id("select"))).resolves.toHaveSelectedValue("${command.value}");`);
  });
  it("should emit `assert not selected value` command", () => {
    const command = {
      command: "assertNotSelectedValue",
      target: "id=select",
      value: "test"
    };
    return expect(CommandEmitter.emit(command)).resolves.toBe(`driver.wait(until.elementLocated(By.id("select")));expect(driver.findElement(By.id("select"))).resolves.not.toHaveSelectedValue("${command.value}");`);
  });
  it("should emit `assert title` command", () => {
    const command = {
      command: "assertTitle",
      target: "example title",
      value: ""
    };
    return expect(CommandEmitter.emit(command)).resolves.toBe(`driver.getTitle().then(title => {expect(title).toBe(\`${command.target}\`);});`);
  });
  it("should emit 'assert selected label' command", () => {
    const command = {
      command: "assertSelectedLabel",
      target: "id=test",
      value: "test"
    };
    return expect(CommandEmitter.emit(command)).resolves.toBe(`driver.wait(until.elementLocated(By.id("test")));driver.findElement(By.id("test")).then(element => {element.getAttribute("value").then(selectedValue => {element.findElement(By.xpath('option[@value="'+selectedValue+'"]')).then(selectedOption => {selectedOption.getText().then(selectedLabel => {expect(selectedLabel).toBe("${command.value}");});});});});`);
  });
  it("should emit `assert value` command", () => {
    const command = {
      command: "assertValue",
      target: "id=test",
      value: "test"
    };
    return expect(CommandEmitter.emit(command)).resolves.toBe(`driver.wait(until.elementLocated(By.id("test")));expect(driver.findElement(By.id("test"))).resolves.toHaveValue("${command.value}");`);
  });
  it("should emit `assert text` command", () => {
    const command = {
      command: "assertText",
      target: "id=test",
      value: "some text that should be here"
    };
    return expect(CommandEmitter.emit(command)).resolves.toBe(`driver.wait(until.elementLocated(By.id("test")));expect(driver.findElement(By.id("test"))).resolves.toHaveText("${command.value}");`);
  });
  it("should emit `store` command", () => {
    const command = {
      command: "store",
      target: "some value",
      value: "myVar"
    };
    return expect(CommandEmitter.emit(command)).resolves.toBe(`var ${command.value} = "${command.target}";`);
  });
  it("should emit `store text` command", () => {
    const command = {
      command: "storeText",
      target: "id=someElement",
      value: "myVar"
    };
    return expect(CommandEmitter.emit(command)).resolves.toBe(`var ${command.value};driver.wait(until.elementLocated(By.id("someElement")));driver.findElement(By.id("someElement")).then(element => {element.getText().then(text => {${command.value} = text;});});`);
  });
  it("should emit `store title` command", () => {
    const command = {
      command: "storeTitle",
      target: "",
      value: "myVar"
    };
    return expect(CommandEmitter.emit(command)).resolves.toBe(`var ${command.value};driver.getTitle().then(title => {${command.value} = title;});`);
  });
  it("should emit `select` command", () => {
    const command = {
      command: "select",
      target: "css=select",
      value: "label=A label"
    };
    return expect(CommandEmitter.emit(command)).resolves.toBe("driver.wait(until.elementLocated(By.css(\"select\")));driver.findElement(By.css(\"select\")).then(element => {element.findElement(By.xpath(\"//option[. = 'A label']\")).then(option => {option.click();});});");
  });
  it("should emit `add selection` command", () => {
    const command = {
      command: "addSelection",
      target: "css=select",
      value: "label=A label"
    };
    return expect(CommandEmitter.emit(command)).resolves.toBe("driver.wait(until.elementLocated(By.css(\"select\")));driver.findElement(By.css(\"select\")).then(element => {element.findElement(By.xpath(\"//option[. = 'A label']\")).then(option => {option.click();});});");
  });
  it("should emit `remove selection` command", () => {
    const command = {
      command: "removeSelection",
      target: "css=select",
      value: "label=A label"
    };
    return expect(CommandEmitter.emit(command)).resolves.toBe("driver.wait(until.elementLocated(By.css(\"select\")));driver.findElement(By.css(\"select\")).then(element => {element.findElement(By.xpath(\"//option[. = 'A label']\")).then(option => {option.click();});});");
  });
  it("should emit `select frame` to select the top frame", () => {
    const command = {
      command: "selectFrame",
      target: "relative=top",
      value: ""
    };
    return expect(CommandEmitter.emit(command)).resolves.toBe("driver.switchTo().frame();");
  });
  it("should emit `select frame` to select the second frame", () => {
    const command = {
      command: "selectFrame",
      target: "index=1",
      value: ""
    };
    return expect(CommandEmitter.emit(command)).resolves.toBe("driver.switchTo().frame(1);");
  });
  it("should emit `select frame` to select a frame by locator", () => {
    const command = {
      command: "selectFrame",
      target: "id=frame",
      value: ""
    };
    return expect(CommandEmitter.emit(command)).resolves.toBe("driver.findElement(By.id(\"frame\")).then(frame => {driver.switchTo().frame(frame);});");
  });
  it("should fail to emit `select window` by using unknown locator", () => {
    const command = {
      command: "selectWindow",
      target: "notExisting=something",
      value: ""
    };
    return expect(CommandEmitter.emit(command)).rejects.toThrow("Can only emit `select window` using name locator");
  });
  it("should emit `select window` to select a window by name", () => {
    const command = {
      command: "selectWindow",
      target: "name=window",
      value: ""
    };
    return expect(CommandEmitter.emit(command)).resolves.toBe("driver.switchTo().window(\"window\");");
  });
  it("should emit `mouse down` event", () => {
    const command = {
      command: "mouseDown",
      target: "id=button",
      value: ""
    };
    return expect(CommandEmitter.emit(command)).resolves.toBe("driver.wait(until.elementLocated(By.id(\"button\")));driver.findElement(By.id(\"button\")).then(element => {driver.actions().mouseDown(element).perform();});");
  });
  it("should emit `mouse down at` event", () => {
    const command = {
      command: "mouseDownAt",
      target: "id=button",
      value: ""
    };
    return expect(CommandEmitter.emit(command)).resolves.toBe("driver.wait(until.elementLocated(By.id(\"button\")));driver.findElement(By.id(\"button\")).then(element => {driver.actions().mouseDown(element).perform();});");
  });
  it("should emit `mouse up` event", () => {
    const command = {
      command: "mouseUp",
      target: "id=button",
      value: ""
    };
    return expect(CommandEmitter.emit(command)).resolves.toBe("driver.wait(until.elementLocated(By.id(\"button\")));driver.findElement(By.id(\"button\")).then(element => {driver.actions().mouseUp(element).perform();});");
  });
  it("should emit `mouse up at` event", () => {
    const command = {
      command: "mouseUpAt",
      target: "id=button",
      value: ""
    };
    return expect(CommandEmitter.emit(command)).resolves.toBe("driver.wait(until.elementLocated(By.id(\"button\")));driver.findElement(By.id(\"button\")).then(element => {driver.actions().mouseUp(element).perform();});");
  });
  it("should emit `mouse move` event", () => {
    const command = {
      command: "mouseMove",
      target: "id=button",
      value: ""
    };
    return expect(CommandEmitter.emit(command)).resolves.toBe("driver.wait(until.elementLocated(By.id(\"button\")));driver.findElement(By.id(\"button\")).then(element => {driver.actions().mouseMove(element).perform();});");
  });
  it("should emit `mouse move at` event", () => {
    const command = {
      command: "mouseMoveAt",
      target: "id=button",
      value: ""
    };
    return expect(CommandEmitter.emit(command)).resolves.toBe("driver.wait(until.elementLocated(By.id(\"button\")));driver.findElement(By.id(\"button\")).then(element => {driver.actions().mouseMove(element).perform();});");
  });
  it("should emit `mouse over` event", () => {
    const command = {
      command: "mouseOver",
      target: "id=button",
      value: ""
    };
    return expect(CommandEmitter.emit(command)).resolves.toBe("driver.wait(until.elementLocated(By.id(\"button\")));driver.findElement(By.id(\"button\")).then(element => {driver.actions().mouseMove(element).perform();});");
  });
  it("should emit `mouse out` event", () => {
    const command = {
      command: "mouseOut",
      target: "id=button",
      value: ""
    };
    return expect(CommandEmitter.emit(command)).resolves.toBe("driver.wait(until.elementLocated(By.id(\"button\")));driver.findElement(By.id(\"button\")).then(element => {driver.actions().mouseMove(element, {x: -1, y: -1}).perform();});");
  });
  it("should emit `assert alert` command", () => {
    const command = {
      command: "assertAlert",
      target: "an alert",
      value: ""
    };
    return expect(CommandEmitter.emit(command)).resolves.toBe(`driver.switchTo().alert().then(alert => {alert.getText().then(text => {expect(text).toBe("${command.target}");alert.accept();});});`);
  });
  it("should emit `assert confirmation` command", () => {
    const command = {
      command: "assertConfirmation",
      target: "a confirmation",
      value: ""
    };
    return expect(CommandEmitter.emit(command)).resolves.toBe(`driver.switchTo().alert().then(alert => {alert.getText().then(text => {expect(text).toBe("${command.target}");});});`);
  });
  it("should emit `assert not text` command", () => {
    const command = {
      command: "assertNotText",
      target: "id=test",
      value: "text"
    };
    return expect(CommandEmitter.emit(command)).resolves.toBe(`driver.wait(until.elementLocated(By.id("test")));driver.findElement(By.id("test")).then(element => {element.getText().then(text => {expect(text).not.toBe(\`${command.value}\`)});});`);
  });
  it("should emit `assert prompt` command", () => {
    const command = {
      command: "assertPrompt",
      target: "a prompt",
      value: ""
    };
    return expect(CommandEmitter.emit(command)).resolves.toBe(`driver.switchTo().alert().then(alert => {alert.getText().then(text => {expect(text).toBe("${command.target}");});});`);
  });
  it("should emit `choose ok on next confirmation` command", () => {
    const command = {
      command: "webdriverChooseOkOnNextConfirmation",
      target: "",
      value: ""
    };
    return expect(CommandEmitter.emit(command)).resolves.toBe("driver.switchTo().alert().then(alert => {alert.accept();});");
  });
  it("should emit `choose cancel on next confirmation` command", () => {
    const command = {
      command: "webdriverChooseCancelOnNextConfirmation",
      target: "",
      value: ""
    };
    return expect(CommandEmitter.emit(command)).resolves.toBe("driver.switchTo().alert().then(alert => {alert.dismiss();});");
  });
  it("should emit `answer on next prompt` command", () => {
    const command = {
      command: "webdriverAnswerOnNextPrompt",
      target: "an answer",
      value: ""
    };
    return expect(CommandEmitter.emit(command)).resolves.toBe(`driver.switchTo().alert().then(alert => {alert.sendKeys("${command.target}").then(() => {alert.accept();});});`);
  });
  it("should emit `choose cancel on next prompt` command", () => {
    const command = {
      command: "webdriverChooseCancelOnNextPrompt",
      target: "",
      value: ""
    };
    return expect(CommandEmitter.emit(command)).resolves.toBe("driver.switchTo().alert().then(alert => {alert.dismiss();});");
  });
  it("should emit `edit content` command", () => {
    const command = {
      command: "editContent",
      target: "id=contentEditable",
      value: "<button>test</button>"
    };
    return expect(CommandEmitter.emit(command)).resolves.toBe(`driver.wait(until.elementLocated(By.id("contentEditable")));driver.findElement(By.id("contentEditable")).then(element => {driver.executeScript("if(arguments[0].contentEditable === 'true') {arguments[0].innerHTML = '${command.value}'}", element);});`);
  });
  it("should emit `submit` command", () => {
    const command = {
      command: "submit",
      target: "id=form",
      value: ""
    };
    return expect(CommandEmitter.emit(command)).resolves.toBe("driver.wait(until.elementLocated(By.id(\"form\")));driver.findElement(By.id(\"form\")).then(element => {element.submit();});");
  });
  it("should skip playback supported commands, that are not supported in webdriver", () => {
    return Promise.all([
      expect(CommandEmitter.emit({command: "answerOnNextPrompt"})).resolves.toBeUndefined(),
      expect(CommandEmitter.emit({command: "chooseCancelOnNextConfirmation"})).resolves.toBeUndefined(),
      expect(CommandEmitter.emit({command: "chooseCancelOnNextPrompt"})).resolves.toBeUndefined(),
      expect(CommandEmitter.emit({command: "chooseOkOnNextConfirmation"})).resolves.toBeUndefined(),
      expect(CommandEmitter.emit({command: "setSpeed"})).resolves.toBeUndefined()
    ]);
  });
  it("should emit all known commands", () => {
    Commands.array.forEach(command => {
      expect(() => {
        if (!CommandEmitter.canEmit(command)) {
          throw new Error(`${command} has no emitter, write one!`);
        }
      }).not.toThrow();
    });
  });
});<|MERGE_RESOLUTION|>--- conflicted
+++ resolved
@@ -16,12 +16,7 @@
 // under the License.
 
 import CommandEmitter from "../src/command";
-<<<<<<< HEAD
 import { Commands } from "../../selenium-ide/src/neo/models/Command";
-=======
-import { CommandsArray } from "../../selenium-ide/src/neo/models/Command";
-import LocationEmitter from "../src/location";
->>>>>>> 48e2b3cf
 
 describe("command code emitter", () => {
   it("should skip empty commands", () => {
@@ -126,7 +121,7 @@
       target: "id=f",
       value: ""
     };
-    return expect(CommandEmitter.emit(command)).resolves.toBe(`driver.wait(until.elementLocated(By.id("f")));driver.findElement(By.id("f")).then(element => { element.isSelected().then(selected => {if(!selected) { element.click();}}); });`);
+    return expect(CommandEmitter.emit(command)).resolves.toBe("driver.wait(until.elementLocated(By.id(\"f\")));driver.findElement(By.id(\"f\")).then(element => { element.isSelected().then(selected => {if(!selected) { element.click();}}); });");
   });
   it("should emit `uncheck` command", () => {
     const command = {
@@ -134,7 +129,7 @@
       target: "id=f",
       value: ""
     };
-    return expect(CommandEmitter.emit(command)).resolves.toBe(`driver.wait(until.elementLocated(By.id("f")));driver.findElement(By.id("f")).then(element => { element.isSelected().then(selected => {if(selected) { element.click();}}); });`);
+    return expect(CommandEmitter.emit(command)).resolves.toBe("driver.wait(until.elementLocated(By.id(\"f\")));driver.findElement(By.id(\"f\")).then(element => { element.isSelected().then(selected => {if(selected) { element.click();}}); });");
   });
   it("should emit `run script` command", () => {
     const command = {
@@ -586,11 +581,11 @@
   });
   it("should skip playback supported commands, that are not supported in webdriver", () => {
     return Promise.all([
-      expect(CommandEmitter.emit({command: "answerOnNextPrompt"})).resolves.toBeUndefined(),
-      expect(CommandEmitter.emit({command: "chooseCancelOnNextConfirmation"})).resolves.toBeUndefined(),
-      expect(CommandEmitter.emit({command: "chooseCancelOnNextPrompt"})).resolves.toBeUndefined(),
-      expect(CommandEmitter.emit({command: "chooseOkOnNextConfirmation"})).resolves.toBeUndefined(),
-      expect(CommandEmitter.emit({command: "setSpeed"})).resolves.toBeUndefined()
+      expect(CommandEmitter.emit({ command: "answerOnNextPrompt" })).resolves.toBeUndefined(),
+      expect(CommandEmitter.emit({ command: "chooseCancelOnNextConfirmation" })).resolves.toBeUndefined(),
+      expect(CommandEmitter.emit({ command: "chooseCancelOnNextPrompt" })).resolves.toBeUndefined(),
+      expect(CommandEmitter.emit({ command: "chooseOkOnNextConfirmation" })).resolves.toBeUndefined(),
+      expect(CommandEmitter.emit({ command: "setSpeed" })).resolves.toBeUndefined()
     ]);
   });
   it("should emit all known commands", () => {
