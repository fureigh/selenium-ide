// Licensed to the Software Freedom Conservancy (SFC) under one
// or more contributor license agreements.  See the NOTICE file
// distributed with this work for additional information
// regarding copyright ownership.  The SFC licenses this file
// to you under the Apache License, Version 2.0 (the
// "License"); you may not use this file except in compliance
// with the License.  You may obtain a copy of the License at
//
//   http://www.apache.org/licenses/LICENSE-2.0
//
// Unless required by applicable law or agreed to in writing,
// software distributed under the License is distributed on an
// "AS IS" BASIS, WITHOUT WARRANTIES OR CONDITIONS OF ANY
// KIND, either express or implied.  See the License for the
// specific language governing permissions and limitations
// under the License.

import {
  emitCommand,
  emitLocation,
  emitSelection,
  emitOriginTracing,
} from '../../../src/code-export/emit'
import TestCase from '../../../../selenium-ide/src/neo/models/TestCase'
import Command from '../../../../selenium-ide/src/neo/models/Command'

describe('Command emitter', () => {
<<<<<<< HEAD
  it('errors on invalid commands', async () => {
    let command = new Command(undefined, 'chec')
    await expect(() => {
      emitCommand(command)
    }).toThrow("Invalid command 'chec'")
    command = new Command(undefined, 'check')
    await expect(() => {
      emitCommand(command)
    }).toThrow("Incomplete command 'check'. Missing expected target argument")
    command = new Command(undefined, 'assertNotSelectedValue', 'blah')
    await expect(() => {
      emitCommand(command)
    }).toThrow(
      "Incomplete command 'assertNotSelectedValue'. Missing expected value argument"
    )
    command = new Command(undefined, 'times', 10)
    await expect(emitCommand(command)).resolves
    command = new Command(undefined, 'while', true)
    await expect(emitCommand(command)).resolves
    command = new Command(undefined, 'assertAlert', 'asdf')
    return expect(emitCommand(command)).resolves
=======
  describe('validation', () => {
    it('invalid command', () => {
      let command = new Command(undefined, 'chec')
      return expect(() => {
        emitCommand(command)
      }).toThrow("Invalid command 'chec'")
    })
    it('missing target param', () => {
      let command = new Command(undefined, 'check')
      return expect(() => {
        emitCommand(command)
      }).toThrow("Incomplete command 'check'. Missing expected target argument")
    })
    it('missing value param', () => {
      let command = new Command(undefined, 'assertNotSelectedValue', 'blah')
      return expect(() => {
        emitCommand(command)
      }).toThrow(
        "Incomplete command 'assertNotSelectedValue'. Missing expected value argument"
      )
    })
    it('optional param not provided', async () => {
      let command = new Command(undefined, 'times', 10)
      await expect(emitCommand(command)).resolves
      command = new Command(undefined, 'while', true)
      await expect(emitCommand(command)).resolves
      command = new Command(undefined, 'executeScript', 'return "blah"')
      return expect(emitCommand(command)).resolves
    })
    it("single param commands don't trigger validation", () => {
      let command = new Command(undefined, 'assertAlert', 'asdf')
      return expect(() => {
        emitCommand(command)
      }).not.toThrow()
    })
    it('works for disabled commands', () => {
      let command = new Command(undefined, '//assertAlert', 'asdf')
      return expect(() => {
        emitCommand(command)
      }).not.toThrow()
    })
>>>>>>> a1f656e6
  })
})

describe('Location emitter', () => {
  it('emits by sync emitter', () => {
    const emitters = {
      id: selector => {
        return `By.id("${selector}")`
      },
    }
    expect(emitLocation('id=blah', emitters)).toEqual(`By.id("blah")`)
  })
  it('emits by async emitter', () => {
    const emitters = {
      id: selector => {
        return Promise.resolve(`By.id("${selector}")`)
      },
    }
    expect(emitLocation('id=blah', emitters)).resolves.toBe(`By.id("blah")`)
  })
  it('should fail to emit empty string', () => {
    return expect(() => emitLocation('', {})).toThrow("Locator can't be empty")
  })
  it('should fail to emit unknown locator', () => {
    return expect(() => emitLocation('notExists=element', {})).toThrow(
      'Unknown locator notExists'
    )
  })
})

describe('Selection emitter', () => {
  it('emits by sync emitter', () => {
    const emitters = {
      id: id => {
        return `By.css(\`*[id="${id}"]\`)`
      },
    }
    expect(emitSelection('id=blah', emitters)).toEqual(
      `By.css(\`*[id="blah"]\`)`
    )
  })
  it('emits by async emitter', () => {
    const emitters = {
      id: id => {
        return Promise.resolve(`By.css(\`*[id="${id}"]\`)`)
      },
    }
    expect(emitSelection('id=blah', emitters)).resolves.toBe(
      `By.css(\`*[id="blah"]\`)`
    )
  })
  it('should fail to emit empty string', () => {
    return expect(() => emitSelection('', {})).toThrow(
      "Location can't be empty"
    )
  })
  it('should fail to emit unknown locator', () => {
    return expect(() => emitSelection('notExists=element', {})).toThrow(
      'Unknown selection locator notExists'
    )
  })
})

describe('Trace emitter', () => {
  it('should emit original test step number and details', () => {
    const test = new TestCase()
    test.createCommand(undefined, 'a', 'foo', 'bar')
    test.createCommand(undefined, 'b', 'baz', 'qux', 'a comment')
    expect(emitOriginTracing(test, { commentPrefix: '//' })).toEqual([
      '// Test name: Untitled Test',
      '// Step # | name | target | value | comment',
      '// 1 | a | foo | bar | ',
      '// 2 | b | baz | qux | a comment',
    ])
  })
})<|MERGE_RESOLUTION|>--- conflicted
+++ resolved
@@ -25,29 +25,6 @@
 import Command from '../../../../selenium-ide/src/neo/models/Command'
 
 describe('Command emitter', () => {
-<<<<<<< HEAD
-  it('errors on invalid commands', async () => {
-    let command = new Command(undefined, 'chec')
-    await expect(() => {
-      emitCommand(command)
-    }).toThrow("Invalid command 'chec'")
-    command = new Command(undefined, 'check')
-    await expect(() => {
-      emitCommand(command)
-    }).toThrow("Incomplete command 'check'. Missing expected target argument")
-    command = new Command(undefined, 'assertNotSelectedValue', 'blah')
-    await expect(() => {
-      emitCommand(command)
-    }).toThrow(
-      "Incomplete command 'assertNotSelectedValue'. Missing expected value argument"
-    )
-    command = new Command(undefined, 'times', 10)
-    await expect(emitCommand(command)).resolves
-    command = new Command(undefined, 'while', true)
-    await expect(emitCommand(command)).resolves
-    command = new Command(undefined, 'assertAlert', 'asdf')
-    return expect(emitCommand(command)).resolves
-=======
   describe('validation', () => {
     it('invalid command', () => {
       let command = new Command(undefined, 'chec')
@@ -89,7 +66,6 @@
         emitCommand(command)
       }).not.toThrow()
     })
->>>>>>> a1f656e6
   })
 })
 
