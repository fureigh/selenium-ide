// Licensed to the Software Freedom Conservancy (SFC) under one
// or more contributor license agreements.  See the NOTICE file
// distributed with this work for additional information
// regarding copyright ownership.  The SFC licenses this file
// to you under the Apache License, Version 2.0 (the
// "License"); you may not use this file except in compliance
// with the License.  You may obtain a copy of the License at
//
//   http://www.apache.org/licenses/LICENSE-2.0
//
// Unless required by applicable law or agreed to in writing,
// software distributed under the License is distributed on an
// "AS IS" BASIS, WITHOUT WARRANTIES OR CONDITIONS OF ANY
// KIND, either express or implied.  See the License for the
// specific language governing permissions and limitations
// under the License.

import stringEscape from '../string-escape'
import { preprocessParameter } from './preprocessor'
import doRender from './render'
import { registerMethod } from './register'
import { findReusedTestMethods, findCommandThatOpensWindow } from './find'
import { Commands } from '../../../selenium-ide/src/neo/models/Command/Commands'

function validateCommand(command) {
<<<<<<< HEAD
  let commandSchema = Commands.find(cmdObj => cmdObj[0] === command.command)
  if (commandSchema) commandSchema = commandSchema[1]
  else throw new Error(`Invalid command '${command.command}'`)
=======
  const commandName = command.command.startsWith('//')
    ? command.command.substring(2)
    : command.command
  let commandSchema = Commands.find(cmdObj => cmdObj[0] === commandName)
  if (commandSchema) commandSchema = commandSchema[1]
  else throw new Error(`Invalid command '${commandName}'`)
>>>>>>> a1f656e6
  if (!!commandSchema.target !== !!command.target) {
    throw new Error(
      `Incomplete command '${
        command.command
      }'. Missing expected target argument.`
    )
  }
  if (!!commandSchema.value !== !!command.value) {
    const isOptional = commandSchema.value
      ? !!commandSchema.value.isOptional
      : false
    if (!isOptional) {
      throw new Error(
<<<<<<< HEAD
        `Incomplete command '${
          command.command
        }'. Missing expected value argument.`
=======
        `Incomplete command '${commandName}'. Missing expected value argument.`
>>>>>>> a1f656e6
      )
    }
  }
}

export function emitCommand(
  command,
  emitter,
  { variableLookup, emitNewWindowHandling } = {}
) {
  validateCommand(command)
  if (emitter) {
    const ignoreEscaping = command.command === 'storeJson'
    let result = emitter(
      preprocessParameter(
        command.target,
        emitter.targetPreprocessor,
        variableLookup,
        { ignoreEscaping }
      ),
      preprocessParameter(
        command.value,
        emitter.valuePreprocessor,
        variableLookup,
        { ignoreEscaping }
      )
    )
    if (command.opensWindow) result = emitNewWindowHandling(command, result)
    return result
  }
}

export function emitLocation(location, emitters) {
  if (/^\/\//.test(location)) {
    return emitters.xpath(location)
  }
  const fragments = location.split('=')
  const type = fragments.shift()
  const selector = fragments.join('=')
  if (emitters[type]) {
    return emitters[type](selector)
  } else {
    throw new Error(type ? `Unknown locator ${type}` : "Locator can't be empty")
  }
}

export function emitSelection(location, emitters) {
  if (!location) throw new Error(`Location can't be empty`)
  const [type, selector] = location.split('=')
  if (emitters[type] && selector) {
    let result = emitters[type](selector)
    return result
  } else if (!selector) {
    // no selector strategy given, assuming label
    return emitters['label'](type)
  } else {
    throw new Error(`Unknown selection locator ${type}`)
  }
}

async function emitCommands(commands, emitter) {
  const _commands = commands.map(command => {
    return emitter.emit(command)
  })
  const emittedCommands = await Promise.all(_commands)
  let result = []
  emittedCommands.forEach(entry => {
    if (typeof entry === 'string' && entry.includes('\n')) {
      entry.split('\n').forEach(subEntry => {
        result.push(subEntry)
      })
    } else {
      result.push(entry)
    }
  })
  return result
}

async function emitMethod(
  method,
  {
    commandPrefixPadding,
    generateMethodDeclaration,
    terminatingKeyword,
    emitter,
    overrideCommandEmitting,
  } = {}
) {
  const methodDeclaration = generateMethodDeclaration(method.name)
  let _methodDeclaration = methodDeclaration
  let _terminatingKeyword = terminatingKeyword
  if (typeof methodDeclaration === 'object') {
    _methodDeclaration = methodDeclaration.body
    _terminatingKeyword = methodDeclaration.terminatingKeyword
  }
  let result
  if (overrideCommandEmitting) {
    result = method.commands.map(
      cmd => `${commandPrefixPadding.repeat(cmd.level) + cmd.statement}`
    )
  } else {
    result = await emitCommands(method.commands, emitter)
  }
  return [
    _methodDeclaration,
    result.join(`\n${commandPrefixPadding}`).replace(/^/, commandPrefixPadding),
    _terminatingKeyword,
  ]
}

export function emitOriginTracing(test, { commentPrefix }) {
  let result = []
  result.push(commentPrefix + ` Test name: ${test.name}`)
  result.push(commentPrefix + ' Step # | name | target | value | comment')
  test.commands.forEach((command, index) => {
    result.push(
      commentPrefix +
        ` ${index + 1} | ${command.command} | ${command.target} | ${
          command.value
        } | ${command.comment}`
    )
  })
  return result
}

async function emitTest(
  test,
  tests,
  {
    testLevel,
    commandLevel,
    testDeclaration,
    terminatingKeyword,
    commandPrefixPadding,
    commentPrefix,
    hooks,
    emitter,
    generateMethodDeclaration,
    enableOriginTracing,
    project,
  } = {}
) {
  // preamble
  let result = {}
  testLevel = testLevel || 1
  commandLevel = commandLevel || 2
  const methods = findReusedTestMethods(test, tests)
  const render = doRender.bind(this, commandPrefixPadding)

  // handle extra dynamic emitters that aren't tied to an explicit command
  if (emitter.extras) {
    for (const emitter_name in emitter.extras) {
      let ignore = true
      if (
        emitter_name === 'emitWaitForWindow' &&
        findCommandThatOpensWindow(test, tests)
      )
        ignore = false
      if (!ignore) {
        const method = await emitter.extras[emitter_name]()
        const result = await emitMethod(method, {
          emitter,
          commandPrefixPadding,
          generateMethodDeclaration: method.generateMethodDeclaration,
          terminatingKeyword,
          overrideCommandEmitting: true,
        })
        await registerMethod(method.name, result, {
          generateMethodDeclaration: method.generateMethodDeclaration,
          hooks,
        })
      }
    }
  }

  // handle reused test methods (e.g., commands that use the `run` command)
  for (const method of methods) {
    const result = await emitMethod(method, {
      emitter,
      commandPrefixPadding,
      generateMethodDeclaration,
      terminatingKeyword,
    })
    await registerMethod(method.name, result, {
      generateMethodDeclaration,
      hooks,
    })
  }

  // prepare origin tracing code commands if enabled
  const originTracing = enableOriginTracing
    ? emitOriginTracing(test, { commentPrefix })
    : undefined

  // prepare result object
  result.testDeclaration = render(testDeclaration, {
    startingLevel: testLevel,
  })
  result.inEachBegin = render(
    await hooks.inEachBegin.emit({ test, tests, project, isOptional: true }),
    {
      startingLevel: commandLevel,
    }
  )
  result.commands = render(
    await emitCommands(test.commands, emitter).catch(error => {
      // prefix test name on error
      throw new Error(`Test '${test.name}' has a problem: ${error.message}`)
    }),
    {
      startingLevel: commandLevel,
      originTracing,
    }
  )
  result.inEachEnd = render(
    await hooks.inEachEnd.emit({ test, tests, project, isOptional: true }),
    {
      startingLevel: commandLevel,
    }
  )
  result.testEnd = render(terminatingKeyword, { startingLevel: testLevel })

  return result
}

async function emitTestsFromSuite(
  tests,
  suite,
  languageOpts,
  { enableOriginTracing, generateTestDeclaration, project }
) {
  let result = {}
  for (const testName of suite.tests) {
    const test = tests.find(test => test.name === testName)
    const testDeclaration = generateTestDeclaration(test.name)
    result[test.name] = await emitTest(test, tests, {
      ...languageOpts,
      testDeclaration,
      enableOriginTracing,
      project,
    })
  }
  return result
}

async function emitSuite(
  body,
  tests,
  {
    suiteLevel,
    testLevel,
    suiteName,
    suiteDeclaration,
    terminatingKeyword,
    commandPrefixPadding,
    commentPrefix,
    hooks,
    suite,
    project,
  } = {}
) {
  // preamble
  let result = {}
  testLevel = testLevel || 1
  suiteLevel = suiteLevel || 0
  if (!suite) suite = { name: suiteName }
  const render = doRender.bind(this, commandPrefixPadding)

  // prepare result object
  result.headerComment = commentPrefix + ' Generated by Selenium IDE\n'
  result.dependencies = render(
    await hooks.declareDependencies.emit({ suite, tests, project })
  )
  result.suiteDeclaration = render(suiteDeclaration, {
    startingLevel: suiteLevel,
  })
  result.variables = render(
    await hooks.declareVariables.emit({ suite, tests, project }),
    {
      startingLevel: testLevel,
    }
  )
  result.beforeAll = render(
    await hooks.beforeAll.emit({ suite, tests, project, isOptional: true }),
    {
      startingLevel: testLevel,
    }
  )
  result.beforeEach = render(
    await hooks.beforeEach.emit({ suite, tests, project }),
    {
      startingLevel: testLevel,
    }
  )
  result.afterEach = render(
    await hooks.afterEach.emit({ suite, tests, project }),
    {
      startingLevel: testLevel,
    }
  )
  result.afterAll = render(
    await hooks.afterAll.emit({ suite, tests, project, isOptional: true }),
    {
      startingLevel: testLevel,
    }
  )
  result.methods = render(
    await hooks.declareMethods.emit({
      suite,
      tests,
      project,
      isOptional: true,
    }),
    {
      startingLevel: testLevel,
    }
  )
  result.tests = body
  result.suiteEnd = render(terminatingKeyword, {
    startingLevel: suiteLevel,
  })

  // cleanup
  hooks.declareMethods.clearRegister()

  return result
}

function emitOrderedSuite(emittedSuite) {
  let result = ''
  result += emittedSuite.headerComment
  result += emittedSuite.dependencies
  result += emittedSuite.suiteDeclaration
  result += emittedSuite.variables
  result += emittedSuite.beforeAll
  result += emittedSuite.beforeEach
  result += emittedSuite.afterEach
  result += emittedSuite.afterAll
  result += emittedSuite.methods
  if (emittedSuite.tests.testDeclaration) {
    const test = emittedSuite.tests
    result += test.testDeclaration
    result += test.inEachBegin
    result += test.commands
    result += test.inEachEnd
    result += test.testEnd
  } else {
    for (const testName in emittedSuite.tests) {
      const test = emittedSuite.tests[testName]
      result += test.testDeclaration
      result += test.inEachBegin
      result += test.commands
      result += test.inEachEnd
      result += test.testEnd
    }
  }
  result += emittedSuite.suiteEnd
  return result
}

export default {
  command: emitCommand,
  commands: emitCommands,
  location: emitLocation,
  method: emitMethod,
  selection: emitSelection,
  suite: emitSuite,
  orderedSuite: emitOrderedSuite,
  test: emitTest,
  text: stringEscape,
  testsFromSuite: emitTestsFromSuite,
}<|MERGE_RESOLUTION|>--- conflicted
+++ resolved
@@ -23,18 +23,12 @@
 import { Commands } from '../../../selenium-ide/src/neo/models/Command/Commands'
 
 function validateCommand(command) {
-<<<<<<< HEAD
-  let commandSchema = Commands.find(cmdObj => cmdObj[0] === command.command)
-  if (commandSchema) commandSchema = commandSchema[1]
-  else throw new Error(`Invalid command '${command.command}'`)
-=======
   const commandName = command.command.startsWith('//')
     ? command.command.substring(2)
     : command.command
   let commandSchema = Commands.find(cmdObj => cmdObj[0] === commandName)
   if (commandSchema) commandSchema = commandSchema[1]
   else throw new Error(`Invalid command '${commandName}'`)
->>>>>>> a1f656e6
   if (!!commandSchema.target !== !!command.target) {
     throw new Error(
       `Incomplete command '${
@@ -48,13 +42,7 @@
       : false
     if (!isOptional) {
       throw new Error(
-<<<<<<< HEAD
-        `Incomplete command '${
-          command.command
-        }'. Missing expected value argument.`
-=======
         `Incomplete command '${commandName}'. Missing expected value argument.`
->>>>>>> a1f656e6
       )
     }
   }
