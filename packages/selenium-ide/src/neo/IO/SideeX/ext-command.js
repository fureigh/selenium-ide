// Licensed to the Software Freedom Conservancy (SFC) under one
// or more contributor license agreements.  See the NOTICE file
// distributed with this work for additional information
// regarding copyright ownership.  The SFC licenses this file
// to you under the Apache License, Version 2.0 (the
// "License"); you may not use this file except in compliance
// with the License.  You may obtain a copy of the License at
//
//   http://www.apache.org/licenses/LICENSE-2.0
//
// Unless required by applicable law or agreed to in writing,
// software distributed under the License is distributed on an
// "AS IS" BASIS, WITHOUT WARRANTIES OR CONDITIONS OF ANY
// KIND, either express or implied.  See the License for the
// specific language governing permissions and limitations
// under the License.

import browser from 'webextension-polyfill'
import Debugger, { convertLocator } from '../debugger'
import PlaybackState from '../../stores/view/PlaybackState'
import variables from '../../stores/view/Variables'
import { absolutifyUrl } from '../playback/utils'
import { searchDocTree, userAgent as parsedUA } from '../../../common/utils'
import './bootstrap'

<<<<<<< HEAD
const parsedUA = parser(window.navigator.userAgent)

function playbackPausing() {
  return (
    !PlaybackState.isPlaying || PlaybackState.paused || PlaybackState.isStopping
  )
}

=======
>>>>>>> 25feb769
export default class ExtCommand {
  constructor(windowSession) {
    this.options = {}
    this.windowSession = windowSession
    this.playingTabStatus = {}
    this.playingFrameLocations = {}
    // TODO: flexible wait
    this.waitInterval = 500
    this.waitTimes = 60

    this.attached = false

    // Use ES6 arrow function to bind correct this
    this.tabsOnUpdatedHandler = (tabId, changeInfo, tabInfo) => { // eslint-disable-line
      if (changeInfo.status) {
        if (changeInfo.status == 'loading') {
          this.setLoading(tabId)
        } else {
          this.setComplete(tabId)
        }
      }
    }

<<<<<<< HEAD
    this.tabsOnRemovedHandler = (tabId, _removeInfo) => {
      // make sure not to throw if windows were closed as part of setup
      if (!this.attaching && this.tabBelongsToPlayback(tabId)) {
        this.logger.error('Playing window was closed prematurely')
        PlaybackState.abortPlaying()
      }
    }

=======
>>>>>>> 25feb769
    this.frameLocationMessageHandler = (message, sender, sendResponse) => {
      if (message.frameLocation) {
        this.setFrame(sender.tab.id, message.frameLocation, sender.frameId)
        sendResponse(true)
      }
    }

    this.newTabHandler = details => {
      if (this.tabBelongsToPlayback(details.sourceTabId)) {
        this.setNewTab(details.tabId)
      }
    }
  }

  async init(baseUrl, testCaseId, options = {}) {
    this.baseUrl = baseUrl
    this.testCaseId = testCaseId
    this.options = options
    this.waitForNewWindow = false
    this.windowName = ''
    this.windowTimeout = 2000
    if (!this.options.softInit) {
      this.windowSession.generalUseLastPlayedTestCaseId = testCaseId
      this.setCurrentPlayingFrameLocation('root')
    } else if (!this.getCurrentPlayingFrameLocation()) {
      this.setCurrentPlayingFrameLocation('root')
    }
    this.attaching = true
    this.attach()
    try {
      await this.attachToRecordingWindow(testCaseId)
    } catch (e) {
      await this.updateOrCreateTab()
    }
    this.attaching = false
  }

  cleanup() {
    this.detach()
  }

  attach() {
    if (this.attached) {
      return
    }
    this.attached = true
    browser.tabs.onUpdated.addListener(this.tabsOnUpdatedHandler)
    browser.runtime.onMessage.addListener(this.frameLocationMessageHandler)
    browser.webNavigation.onCreatedNavigationTarget.addListener(
      this.newTabHandler
    )
  }

  detach() {
    if (!this.attached) {
      return
    }
    this.attached = false
    browser.tabs.onUpdated.removeListener(this.tabsOnUpdatedHandler)
    browser.runtime.onMessage.removeListener(this.frameLocationMessageHandler)
    browser.webNavigation.onCreatedNavigationTarget.removeListener(
      this.newTabHandler
    )
  }

  getCurrentPlayingWindowSessionIdentifier() {
    return this.windowSession.currentUsedWindowId[this.testCaseId]
      ? this.testCaseId
      : this.windowSession.generalUseIdentifier
  }

  getCurrentPlayingWindowId() {
    return this.windowSession.currentUsedWindowId[
      this.getCurrentPlayingWindowSessionIdentifier()
    ]
  }

  setCurrentPlayingWindowId(windowId) {
    this.windowSession.currentUsedWindowId[
      this.getCurrentPlayingWindowSessionIdentifier()
    ] = windowId
  }

  getCurrentPlayingTabId() {
    return this.windowSession.currentUsedTabId[
      this.getCurrentPlayingWindowSessionIdentifier()
    ]
  }

  setCurrentPlayingTabId(tabId) {
    this.windowSession.currentUsedTabId[
      this.getCurrentPlayingWindowSessionIdentifier()
    ] = tabId
  }

  getCurrentPlayingFrameLocation() {
    return this.windowSession.currentUsedFrameLocation[
      this.getCurrentPlayingWindowSessionIdentifier()
    ]
  }

  setCurrentPlayingFrameLocation(frameLocation) {
    this.windowSession.currentUsedFrameLocation[
      this.getCurrentPlayingWindowSessionIdentifier()
    ] = frameLocation
  }

  getFrameId(tabId) {
    if (tabId >= 0) {
      return this.playingFrameLocations[tabId][
        this.getCurrentPlayingFrameLocation()
      ]
    } else {
      return this.playingFrameLocations[this.getCurrentPlayingTabId()][
        this.getCurrentPlayingFrameLocation()
      ]
    }
  }

  getCurrentPlayingFrameId() {
    return this.getFrameId(this.getCurrentPlayingTabId())
  }

  getPageStatus() {
    return this.playingTabStatus[this.getCurrentPlayingTabId()]
  }

  isAlive() {
    return this.getCurrentPlayingTabId() !== -1
  }

  throwAliveError() {
    if (!this.isAlive()) {
      if (
        !Object.keys(
          this.windowSession.openedTabIds[
            this.getCurrentPlayingWindowSessionIdentifier()
          ]
        ).length
      ) {
        throw new Error("Can't execute a command after session was closed.")
      } else {
        throw new Error(
          'A window was not selected after closing the previous one, aborting playback.'
        )
      }
    }
  }

  async beforeCommand(commandObject) {
    if (commandObject.opensWindow) {
      this.waitForNewWindow = true
      this.windowName = commandObject.windowHandleName
      this.windowTimeout = commandObject.windowTimeout
    }
  }

  async afterCommand(commandObject) {
    if (this.waitForNewWindow && commandObject.opensWindow) {
      await this.waitForNewWindowToAppear()
    }
  }

  sendMessage(command, target, value, top, implicitTime) {
    if (/^webdriver/.test(command)) {
      return Promise.resolve({ result: 'success' })
    }
    let tabId = this.getCurrentPlayingTabId()
    let frameId = this.getCurrentPlayingFrameId()
    return browser.tabs
      .sendMessage(
        tabId,
        {
          commands: command,
          target: target,
          value: value,
        },
        { frameId: top ? 0 : frameId }
      )
      .then(r => {
        return r
      })
      .catch(error => {
        if (
          this.isReceivingEndError(error) &&
          frameId &&
          command !== 'waitPreparation'
        ) {
          return this.waitForFrameToRespond(
            command,
            target,
            value,
            implicitTime
          )
        }
        throw error
      })
  }

  waitForFrameToRespond(command, target, value, implicitTime = Date.now()) {
    return new Promise((res, rej) => {
      if (Date.now() - implicitTime >= 5000) {
        rej(new Error('frame no longer exists'))
      } else if (playbackPausing()) {
        res()
      } else {
        setTimeout(() => {
          res(this.sendMessage(command, target, value, undefined, implicitTime))
        }, 100)
      }
    })
  }

  waitForNewWindowToAppear() {
    return new Promise((res, rej) => {
      const startTime = new Date()
      const interval = setInterval(() => {
        if (!this.waitForNewWindow) {
          clearInterval(interval)
          res()
        } else if (playbackPausing()) {
          clearInterval(interval)
          res()
        } else if (new Date() - startTime > this.windowTimeout) {
          clearInterval(interval)
          rej(
            new Error(
              `Exceeded waiting time for new window to appear ${
                this.windowTimeout
              }ms`
            )
          )
        }
      }, 100)
    })
  }

  sendPayload(payload, top) {
    let tabId = this.getCurrentPlayingTabId()
    let frameId = this.getCurrentPlayingFrameId()
    return browser.tabs.sendMessage(tabId, payload, {
      frameId: top ? 0 : frameId,
    })
  }

  setLoading(tabId) {
    // Does clearing the object will cause some problem(e.g. missing the frameId)?
    // Ans: Yes, but I don't know why
    this.initTabInfo(tabId)
    // this.initTabInfo(tabId, true); (failed)
    this.playingTabStatus[tabId] = false
  }

  setComplete(tabId) {
    this.initTabInfo(tabId)
    this.playingTabStatus[tabId] = true
  }

  waitForPageToLoad() {
    return new Promise(res => {
      const interval = setInterval(() => {
        if (
          playbackPausing() ||
          this.playingTabStatus[this.getCurrentPlayingTabId()]
        ) {
          clearInterval(interval)
          res()
        }
      }, 100)
    })
  }

  initTabInfo(tabId, forced) {
    if (!this.playingFrameLocations[tabId] | forced) {
      this.playingFrameLocations[tabId] = {}
      this.playingFrameLocations[tabId]['root'] = 0
    }
  }

  setFrame(tabId, frameLocation, frameId) {
    this.playingFrameLocations[tabId][frameLocation] = frameId
  }

  tabBelongsToPlayback(tabId) {
    return this.windowSession.openedTabIds[
      this.getCurrentPlayingWindowSessionIdentifier()
    ][tabId]
  }

  async setNewTab(tabId) {
    if (this.waitForNewWindow) {
      this.waitForNewWindow = false
      variables.set(this.windowName, tabId)
    }
    this.windowSession.openedTabIds[
      this.getCurrentPlayingWindowSessionIdentifier()
    ][tabId] = this.waitForNewWindow
      ? this.windowName
      : 'win_ser_' +
        this.windowSession.openedTabCount[
          this.getCurrentPlayingWindowSessionIdentifier()
        ]
    this.windowSession.openedTabCount[
      this.getCurrentPlayingWindowSessionIdentifier()
    ]++
    this.initTabInfo(tabId)
    const tab = await browser.tabs.get(tabId)
    this.windowSession.setOpenedWindow(tab.windowId)
  }

  doOpen(targetUrl) {
    const url = absolutifyUrl(targetUrl, this.baseUrl)
    return browser.tabs
      .update(this.getCurrentPlayingTabId(), {
        url: url,
      })
      .then(tab => {
        if (tab.status === 'loading') {
          this.setLoading(this.getCurrentPlayingTabId())
        }
      })
  }

  doPause(milliseconds) {
    return new Promise(function(resolve) {
      setTimeout(resolve, milliseconds)
    })
  }

  doSelectFrame(frameLocation) {
    let result = frameLocation.match(/(index|relative) *= *([\d]+|parent)/i)
    if (result && result[2]) {
      let position = result[2]
      if (position == 'parent') {
        this.setCurrentPlayingFrameLocation(
          this.getCurrentPlayingFrameLocation().slice(
            0,
            this.getCurrentPlayingFrameLocation().lastIndexOf(':')
          )
        )
      } else {
        this.setCurrentPlayingFrameLocation(
          this.getCurrentPlayingFrameLocation() + ':' + position
        )
      }
      return this.wait(
        'playingFrameLocations',
        this.getCurrentPlayingTabId(),
        this.getCurrentPlayingFrameLocation()
      )
    } else {
      return Promise.reject('Invalid argument')
    }
  }

  async doSelectWindow(windowLocator) {
    const fragments = windowLocator.split('=')
    const type = fragments.shift()
    const selector = parseInt(fragments.join('='))

    if (type === 'handle' && this.tabBelongsToPlayback(selector)) {
      await this.switchToTab(selector)
    } else {
      return Promise.reject(new Error('No such window locator'))
    }
  }

  async switchToTab(tabId) {
    this.setCurrentPlayingTabId(tabId)
    const tab = await browser.tabs.update(this.getCurrentPlayingTabId(), {
      active: true,
    })
    this.setCurrentPlayingWindowId(tab.windowId)
  }

  async doClose() {
    let removingTabId = this.getCurrentPlayingTabId()
    delete this.playingFrameLocations[removingTabId]
    delete this.windowSession.openedTabIds[
      this.getCurrentPlayingWindowSessionIdentifier()
    ][removingTabId]
    await browser.tabs.remove(removingTabId)
    this.setCurrentPlayingTabId(-1)
  }

  async doRun(target) {
    return PlaybackState.callTestCase(target)
  }

  async doMouseOver(locator, _, top) {
    const browserName = parsedUA.browser.name
    if (browserName === 'Chrome') {
      // handle scrolling through Selenium atoms
      let connection
      try {
        const { rect } = await this.sendPayload(
          {
            prepareToInteract: true,
            locator,
          },
          top
        )
        connection = new Debugger(this.getCurrentPlayingTabId())
        await connection.attach()
        await connection.sendCommand('Input.dispatchMouseEvent', {
          type: 'mouseMoved',
          x: rect.x + rect.width / 2,
          y: rect.y + rect.height / 2,
        })
        await connection.detach()
        return {
          result: 'success',
        }
      } catch (e) {
        if (connection) await connection.detach()
        return Promise.resolve({ result: `Element ${locator} not found` })
      }
    } else {
      return this.sendMessage('mouseOver', locator, _, top)
    }
  }

  doType(locator, value, top) {
    if (/^([\w]:\\|\\\\|\/)/.test(value)) {
      const browserName = parsedUA.browser.name
      if (browserName !== 'Chrome')
        return Promise.reject(
          new Error('File uploading is only support in Chrome at this time')
        )
      const connection = new Debugger(this.getCurrentPlayingTabId())
      return connection
        .attach()
        .then(() =>
          connection.getDocument().then(docNode =>
            this.convertToQuerySelector(locator).then(selector =>
              connection.querySelector(selector, docNode.nodeId).then(nodeId =>
                connection
                  .sendCommand('DOM.setFileInputFiles', {
                    nodeId,
                    files: value.split(','),
                  })
                  .then(connection.detach)
                  .then(() => ({ result: 'success' }))
              )
            )
          )
        )
        .catch(e => {
          return connection.detach().then(() => {
            throw e
          })
        })
    } else {
      return this.sendMessage('type', locator, value, top)
    }
  }

  getFrameIds() {
    const frameLocation = this.getCurrentPlayingFrameLocation()
    const frameIds = frameLocation.split(':')
    frameIds.shift()
    if (frameIds.length > 0) return frameIds
  }

  async getDocNodeId(connection) {
    const docTree = await connection.getDocument()
    const frameIds = this.getFrameIds()
    if (frameIds) {
      const { childFrames } = await connection.getFrameTree()
      const frameId = Debugger.getFrameId(childFrames, frameIds)
      const node = searchDocTree(docTree, 'frameId', frameId)
      return node.contentDocument.children[0].children[1].nodeId
    } else {
      return docTree.nodeId
    }
  }

  async doSendKeys(locator, value, top) {
    const browserName = parsedUA.browser.name
    if (browserName === 'Chrome' && value.indexOf('${KEY_ENTER}') !== -1) {
      const connection = new Debugger(this.getCurrentPlayingTabId())
      const sendEnter = async nodeId => {
        await connection.sendCommand('DOM.focus', { nodeId })
        await connection.sendCommand('Input.dispatchKeyEvent', {
          type: 'keyDown',
          keyCode: 13,
          key: 'Enter',
          code: 'Enter',
          text: '\r',
        })
        await connection.sendCommand('Input.dispatchKeyEvent', {
          type: 'keyDown',
          keyCode: 13,
          key: 'Enter',
          code: 'Enter',
          text: '\r',
        })
      }
      try {
        await connection.attach()
        const selector = await this.convertToQuerySelector(locator)
        const nodeId = await connection.querySelector(
          selector,
          await this.getDocNodeId(connection)
        )
        const parts = value.split('${KEY_ENTER}')
        let n = 0
        while (n < parts.length) {
          const part = parts[n]
          if (part) {
            await this.sendMessage('sendKeys', locator, value, top)
          }
          if (n < parts.length - 1) {
            await sendEnter(nodeId)
          }
          n++
        }
        await connection.detach()
        return {
          result: 'success',
        }
      } catch (e) {
        await connection.detach()
        throw e
      }
    } else {
      return this.sendMessage('sendKeys', locator, value, top)
    }
  }

  doStore(string, varName) {
    variables.set(varName, string)
    return Promise.resolve()
  }

  doStoreWindowHandle(varName) {
    variables.set(varName, this.getCurrentPlayingTabId())
    return Promise.resolve()
  }

  async doSetWindowSize(size) {
    if (/\d+x\d+/.test(size)) {
      const [width, height] = size.split('x').map(s => parseInt(s))
      await browser.windows.update(this.getCurrentPlayingWindowId(), {
        width,
        height,
      })
    } else {
      throw new Error(
        `Invalid resolution given ${size}, resolution is of the form WidthxHeight: 1280x800.`
      )
    }
  }

  doSetSpeed(speed) {
    if (speed < 0) speed = 0
    if (speed > PlaybackState.maxDelay) speed = PlaybackState.maxDelay

    PlaybackState.setDelay(speed)
    return Promise.resolve()
  }

  async convertToQuerySelector(locator) {
    let querySelector
    try {
      querySelector = convertLocator(locator)
    } catch (e) {
      try {
        const locators = await this.buildLocators(locator)
        for (let loc of locators) {
          try {
            querySelector = convertLocator(loc[0])
            break
          } catch (err) {} // eslint-disable-line
        }
      } catch (err) {
        throw e
      }
    }

    return querySelector
  }

  async buildLocators(locator) {
    const { locators } = await this.sendPayload({
      buildLocators: true,
      locator,
    })
    return locators
  }

  wait(...properties) {
    if (!properties.length) return Promise.reject('No arguments')
    let self = this
    let ref = this
    let inspecting = properties[properties.length - 1]
    for (let i = 0; i < properties.length - 1; i++) {
      if (
        !ref[properties[i]] |
        !(
          (ref[properties[i]] instanceof Array) |
          (ref[properties[i]] instanceof Object)
        )
      )
        return Promise.reject('Invalid Argument')
      ref = ref[properties[i]]
    }
    return new Promise(function(resolve, reject) {
      let counter = 0
      let interval = setInterval(function() {
        if (ref[inspecting] === undefined || ref[inspecting] === false) {
          counter++
          if (counter > self.waitTimes) {
            reject('Timeout')
            clearInterval(interval)
          }
        } else {
          resolve()
          clearInterval(interval)
        }
      }, self.waitInterval)
    })
  }

  async attachToRecordingWindow(testCaseId) {
    if (this.windowSession.currentUsedWindowId[testCaseId]) {
      if (!this.options.softInit) {
        await this.windowSession.removeSecondaryTabs(this.testCaseId)
      }
      const tabs = await browser.tabs.query({
        windowId: this.windowSession.currentUsedWindowId[testCaseId],
      })
      await this.attachToTab(tabs[0].id)
    } else {
      throw new Error('No matching window found')
    }
  }

  async updateOrCreateTab() {
    if (!this.windowSession.generalUsePlayingWindowId) {
      await this.createPlaybackWindow()
    } else {
      try {
        if (!this.options.softInit) {
          await this.windowSession.removeSecondaryTabs(
            this.windowSession.generalUseIdentifier
          )
        }
        const tabs = await browser.tabs.query({
          windowId: this.windowSession.generalUsePlayingWindowId,
        })
        await this.attachToTab(tabs[0].id)
      } catch (e) {
        await this.createPlaybackWindow()
      }
    }
  }

  async attachToTab(tabId) {
    if (!this.options.softInit) {
      const tab = await browser.tabs.update(tabId, {
        url: browser.runtime.getURL('/bootstrap.html'),
        active: true,
      })
      await browser.windows.update(tab.windowId, {
        focused: true,
      })
      await this.wait('playingTabStatus', tab.id)
      // Firefox did not update url information when tab is updated
      // We assign url manually and go to set first tab
      tab.url = browser.runtime.getURL('/bootstrap.html')
      this.setFirstTab(tab)
    } else {
      const tab = await browser.tabs.update(tabId, {
        active: true,
      })
      await browser.windows.update(tab.windowId, {
        focused: true,
      })
      if (tab.status === 'loading') {
        await this.wait('playingTabStatus', tab.id)
      }
      this.setPlayingTab(tab)
    }
  }

  async createPlaybackWindow() {
    const win = await browser.windows.create({
      url: browser.runtime.getURL('/bootstrap.html'),
    })
    this.setFirstTab(win.tabs[0])
    this.windowSession.generalUsePlayingWindowId = win.id
    this.windowSession.setOpenedWindow(win.id)
    const backgroundWindow = await browser.runtime.getBackgroundPage()
    backgroundWindow.master[win.id] = this.windowSession.ideWindowId
  }

  setFirstTab(tab) {
    this.setCurrentPlayingWindowId(tab.windowId)
    this.setCurrentPlayingTabId(tab.id)
    if (
      !this.windowSession.openedTabIds[
        this.getCurrentPlayingWindowSessionIdentifier()
      ]
    ) {
      this.windowSession.openedTabIds[
        this.getCurrentPlayingWindowSessionIdentifier()
      ] = {}
    }
    this.windowSession.openedTabIds[
      this.getCurrentPlayingWindowSessionIdentifier()
    ][this.getCurrentPlayingTabId()] = 'root'
    this.windowSession.openedTabCount[
      this.getCurrentPlayingWindowSessionIdentifier()
    ] = 1
    this.playingFrameLocations[this.getCurrentPlayingTabId()] = {}
    this.playingFrameLocations[this.getCurrentPlayingTabId()]['root'] = 0
    // we assume that there has an "open" command
    // select Frame directly will cause failed
    this.playingTabStatus[this.getCurrentPlayingTabId()] = true
  }

  setPlayingTab(tab) {
    this.setCurrentPlayingWindowId(tab.windowId)
    this.setCurrentPlayingTabId(tab.id)
    this.playingTabStatus[this.getCurrentPlayingTabId()] = true
  }

  isAddOnPage(url) {
    if (
      url.startsWith('https://addons.mozilla.org') ||
      url.startsWith('https://chrome.google.com/webstore')
    ) {
      return true
    }
    return false
  }

  name(command) {
    let upperCase = command.charAt(0).toUpperCase() + command.slice(1)
    return 'do' + upperCase
  }

  isExtCommand(command) {
    switch (command) {
      case 'pause':
      case 'open':
      case 'selectFrame':
      case 'selectWindow':
      case 'run':
      case 'setWindowSize':
      case 'setSpeed':
      case 'store':
      case 'storeWindowHandle':
      case 'close':
        return true
      default:
        return false
    }
  }

  isWindowMethodCommand(command) {
    return (
      command == 'answerOnNextPrompt' ||
      command == 'chooseCancelOnNextPrompt' ||
      command == 'assertPrompt' ||
      command == 'chooseOkOnNextConfirmation' ||
      command == 'chooseCancelOnNextConfirmation' ||
      command == 'assertConfirmation' ||
      command == 'assertAlert'
    )
  }

  isReceivingEndError(reason) {
    return (
      reason == 'TypeError: response is undefined' ||
      reason ==
        'Error: Could not establish connection. Receiving end does not exist.' ||
      // Below message is for Google Chrome
      reason.message ==
        'Could not establish connection. Receiving end does not exist.' ||
      // Google Chrome misspells "response"
      reason.message ==
        'The message port closed before a reponse was received.' ||
      reason.message ==
        'The message port closed before a response was received.' ||
      reason.message == 'result is undefined'
    ) // from command node eval
  }
}<|MERGE_RESOLUTION|>--- conflicted
+++ resolved
@@ -23,17 +23,12 @@
 import { searchDocTree, userAgent as parsedUA } from '../../../common/utils'
 import './bootstrap'
 
-<<<<<<< HEAD
-const parsedUA = parser(window.navigator.userAgent)
-
 function playbackPausing() {
   return (
     !PlaybackState.isPlaying || PlaybackState.paused || PlaybackState.isStopping
   )
 }
 
-=======
->>>>>>> 25feb769
 export default class ExtCommand {
   constructor(windowSession) {
     this.options = {}
@@ -57,7 +52,6 @@
       }
     }
 
-<<<<<<< HEAD
     this.tabsOnRemovedHandler = (tabId, _removeInfo) => {
       // make sure not to throw if windows were closed as part of setup
       if (!this.attaching && this.tabBelongsToPlayback(tabId)) {
@@ -66,8 +60,6 @@
       }
     }
 
-=======
->>>>>>> 25feb769
     this.frameLocationMessageHandler = (message, sender, sendResponse) => {
       if (message.frameLocation) {
         this.setFrame(sender.tab.id, message.frameLocation, sender.frameId)
