// Licensed to the Software Freedom Conservancy (SFC) under one
// or more contributor license agreements.  See the NOTICE file
// distributed with this work for additional information
// regarding copyright ownership.  The SFC licenses this file
// to you under the Apache License, Version 2.0 (the
// "License"); you may not use this file except in compliance
// with the License.  You may obtain a copy of the License at
//
//   http://www.apache.org/licenses/LICENSE-2.0
//
// Unless required by applicable law or agreed to in writing,
// software distributed under the License is distributed on an
// "AS IS" BASIS, WITHOUT WARRANTIES OR CONDITIONS OF ANY
// KIND, either express or implied.  See the License for the
// specific language governing permissions and limitations
// under the License.

import browser from "webextension-polyfill";
import goog, { bot } from "./closure-polyfill";
import { Recorder, recorder, record } from "./record-api";
import { attach } from "./prompt-recorder";
import LocatorBuilders from "./locatorBuilders";

export { record as record };
export const locatorBuilders = new LocatorBuilders(window);

attach(record);

let typeTarget;
let typeLock = 0;
let focusTarget = null;
let focusValue = null;
let tempValue = null;
let preventType = false;

Recorder.inputTypes = ["text", "password", "file", "datetime", "datetime-local", "date", "month", "time", "week", "number", "range", "email", "url", "search", "tel", "color"];
Recorder.addEventHandler("type", "change", function(event) {
  // © Chen-Chieh Ping, SideeX Team
  if (event.target.tagName && !preventType && typeLock == 0 && (typeLock = 1)) {
    // END
    let tagName = event.target.tagName.toLowerCase();
    let type = event.target.type;
    if ("input" == tagName && Recorder.inputTypes.indexOf(type) >= 0) {
      if (event.target.value.length > 0) {
        record("type", locatorBuilders.buildAll(event.target), event.target.value);

        // © Chen-Chieh Ping, SideeX Team
        if (enterTarget != null) {
          let tempTarget = event.target.parentElement;
          let formChk = tempTarget.tagName.toLowerCase();
          while (formChk != "form" && formChk != "body") {
            tempTarget = tempTarget.parentElement;
            formChk = tempTarget.tagName.toLowerCase();
          }
          if (formChk == "form" && (tempTarget.hasAttribute("id") || tempTarget.hasAttribute("name")) && (!tempTarget.hasAttribute("onsubmit"))) {
            if (tempTarget.hasAttribute("id"))
              record("submit", [
                ["id=" + tempTarget.id, "id"]
              ], "");
            else if (tempTarget.hasAttribute("name"))
              record("submit", [
                ["name=" + tempTarget.name, "name"]
              ], "");
          } else
            record("sendKeys", locatorBuilders.buildAll(enterTarget), "${KEY_ENTER}");
          enterTarget = null;
        }
        // END
      } else {
        record("type", locatorBuilders.buildAll(event.target), event.target.value);
      }
    } else if ("textarea" == tagName) {
      record("type", locatorBuilders.buildAll(event.target), event.target.value);
    }
  }
  typeLock = 0;
});

Recorder.addEventHandler("type", "input", function(event) {
  //console.log(event.target);
  typeTarget = event.target;
});

// © Jie-Lin You, SideeX Team
let preventClickTwice = false;
Recorder.addEventHandler("clickAt", "click", function(event) {
  if (event.button == 0 && !preventClick && event.isTrusted) {
    if (!preventClickTwice) {
      record("click", locatorBuilders.buildAll(event.target), "");
      preventClickTwice = true;
    }
    setTimeout(function() { preventClickTwice = false; }, 30);
  }
}, true);
// END

// © Chen-Chieh Ping, SideeX Team
Recorder.addEventHandler("doubleClickAt", "dblclick", function(event) {
  record("doubleClick", locatorBuilders.buildAll(event.target), "");
}, true);
// END

// © Chen-Chieh Ping, SideeX Team
let inp = document.getElementsByTagName("input");
for (let i = 0; i < inp.length; i++) {
  if (Recorder.inputTypes.indexOf(inp[i].type) >= 0) {
    inp[i].addEventListener("focus", function(event) {
      focusTarget = event.target;
      focusValue = focusTarget.value;
      tempValue = focusValue;
      preventType = false;
    });
    inp[i].addEventListener("blur", function() {
      focusTarget = null;
      focusValue = null;
      tempValue = null;
    });
  }
}
// END

// © Chen-Chieh Ping, SideeX Team
let preventClick = false;
let enterTarget = null;
let enterValue = null;
let tabCheck = null;
Recorder.addEventHandler("sendKeys", "keydown", function(event) {
  if (event.target.tagName) {
    let key = event.keyCode;
    let tagName = event.target.tagName.toLowerCase();
    let type = event.target.type;
    if (tagName == "input" && Recorder.inputTypes.indexOf(type) >= 0) {
      if (key == 13) {
        enterTarget = event.target;
        enterValue = enterTarget.value;
        let tempTarget = event.target.parentElement;
        let formChk = tempTarget.tagName.toLowerCase();
        //console.log(tempValue + " " + enterTarget.value + " " + tabCheck + " " + enterTarget + " " + focusValue);
        // console.log(focusValue);
        // console.log(enterTarget.value);
        if (tempValue == enterTarget.value && tabCheck == enterTarget) {
          record("sendKeys", locatorBuilders.buildAll(enterTarget), "${KEY_ENTER}");
          enterTarget = null;
          preventType = true;
        } else if (focusValue == enterTarget.value) {
          while (formChk != "form" && formChk != "body") {
            tempTarget = tempTarget.parentElement;
            formChk = tempTarget.tagName.toLowerCase();
          }
          if (formChk == "form" && (tempTarget.hasAttribute("id") || tempTarget.hasAttribute("name")) && (!tempTarget.hasAttribute("onsubmit"))) {
            if (tempTarget.hasAttribute("id"))
              record("submit", [["id=" + tempTarget.id]], "");
            else if (tempTarget.hasAttribute("name"))
              record("submit", [["name=" + tempTarget.name]], "");
          } else
            record("sendKeys", locatorBuilders.buildAll(enterTarget), "${KEY_ENTER}");
          enterTarget = null;
        }
        if (typeTarget.tagName && !preventType && (typeLock = 1)) {
          // END
          tagName = typeTarget.tagName.toLowerCase();
          type = typeTarget.type;
          if ("input" == tagName && Recorder.inputTypes.indexOf(type) >= 0) {
            if (typeTarget.value.length > 0) {
              record("type", locatorBuilders.buildAll(typeTarget), typeTarget.value);

              // © Chen-Chieh Ping, SideeX Team
              if (enterTarget != null) {
                tempTarget = typeTarget.parentElement;
                formChk = tempTarget.tagName.toLowerCase();
                while (formChk != "form" && formChk != "body") {
                  tempTarget = tempTarget.parentElement;
                  formChk = tempTarget.tagName.toLowerCase();
                }
                if (formChk == "form" && (tempTarget.hasAttribute("id") || tempTarget.hasAttribute("name")) && (!tempTarget.hasAttribute("onsubmit"))) {
                  if (tempTarget.hasAttribute("id"))
                    record("submit", [
                      ["id=" + tempTarget.id, "id"]
                    ], "");
                  else if (tempTarget.hasAttribute("name"))
                    record("submit", [
                      ["name=" + tempTarget.name, "name"]
                    ], "");
                } else
                  record("sendKeys", locatorBuilders.buildAll(enterTarget), "${KEY_ENTER}");
                enterTarget = null;
              }
              // END
            } else {
              record("type", locatorBuilders.buildAll(typeTarget), typeTarget.value);
            }
          } else if ("textarea" == tagName) {
            record("type", locatorBuilders.buildAll(typeTarget), typeTarget.value);
          }
        }
        preventClick = true;
        setTimeout(function() {
          preventClick = false;
        }, 500);
        setTimeout(function() {
          if (enterValue != event.target.value) enterTarget = null;
        }, 50);
      }

      let tempbool = false;
      if ((key == 38 || key == 40) && event.target.value != "") {
        if (focusTarget != null && focusTarget.value != tempValue) {
          tempbool = true;
          tempValue = focusTarget.value;
        }
        if (tempbool) {
          record("type", locatorBuilders.buildAll(event.target), tempValue);
        }

        setTimeout(function() {
          tempValue = focusTarget.value;
        }, 250);

        if (key == 38) record("sendKeys", locatorBuilders.buildAll(event.target), "${KEY_UP}");
        else record("sendKeys", locatorBuilders.buildAll(event.target), "${KEY_DOWN}");
        tabCheck = event.target;
      }
      if (key == 9) {
        if (tabCheck == event.target) {
          record("sendKeys", locatorBuilders.buildAll(event.target), "${KEY_TAB}");
          preventType = true;
        }
      }
    }
  }
}, true);
// END

let mousedown, mouseup, selectMouseup, selectMousedown, mouseoverQ, clickLocator;
// © Shuo-Heng Shih, SideeX Team
Recorder.addEventHandler("dragAndDrop", "mousedown", function(event) {
  if (event.clientX < window.document.documentElement.clientWidth && event.clientY < window.document.documentElement.clientHeight) {
    mousedown = event;
    mouseup = setTimeout(function() {
      mousedown = undefined;
    }.bind(this), 200);

    selectMouseup = setTimeout(function() {
      selectMousedown = event;
    }.bind(this), 200);
  }
  mouseoverQ = [];

  if (event.target.nodeName) {
    let tagName = event.target.nodeName.toLowerCase();
    if ("option" == tagName) {
      let parent = event.target.parentNode;
      if (parent.multiple) {
        let options = parent.options;
        for (let i = 0; i < options.length; i++) {
          options[i]._wasSelected = options[i].selected;
        }
      }
    }
  }
}, true);
// END

// © Shuo-Heng Shih, SideeX Team
Recorder.addEventHandler("dragAndDrop", "mouseup", function(event) {
  function getSelectionText() {
    let text = "";
    let activeEl = window.document.activeElement;
    let activeElTagName = activeEl ? activeEl.tagName.toLowerCase() : null;
    if (activeElTagName == "textarea" || activeElTagName == "input") {
      text = activeEl.value.slice(activeEl.selectionStart, activeEl.selectionEnd);
    } else if (window.getSelection) {
      text = window.getSelection().toString();
    }
    return text.trim();
  }
  clearTimeout(selectMouseup);
  if (selectMousedown) {
    let x = event.clientX - selectMousedown.clientX;
    let y = event.clientY - selectMousedown.clientY;

    if (selectMousedown && event.button === 0 && (x + y) && (event.clientX < window.document.documentElement.clientWidth && event.clientY < window.document.documentElement.clientHeight) && getSelectionText() === "") {
      let sourceRelateX = selectMousedown.pageX - selectMousedown.target.getBoundingClientRect().left - window.scrollX;
      let sourceRelateY = selectMousedown.pageY - selectMousedown.target.getBoundingClientRect().top - window.scrollY;
      let targetRelateX, targetRelateY;
      if (!!mouseoverQ.length && mouseoverQ[1].relatedTarget == mouseoverQ[0].target && mouseoverQ[0].target == event.target) {
        targetRelateX = event.pageX - mouseoverQ[1].target.getBoundingClientRect().left - window.scrollX;
        targetRelateY = event.pageY - mouseoverQ[1].target.getBoundingClientRect().top - window.scrollY;
        record("mouseDownAt", locatorBuilders.buildAll(selectMousedown.target), sourceRelateX + "," + sourceRelateY);
        record("mouseMoveAt", locatorBuilders.buildAll(mouseoverQ[1].target), targetRelateX + "," + targetRelateY);
        record("mouseUpAt", locatorBuilders.buildAll(mouseoverQ[1].target), targetRelateX + "," + targetRelateY);
      } else {
        targetRelateX = event.pageX - event.target.getBoundingClientRect().left - window.scrollX;
        targetRelateY = event.pageY - event.target.getBoundingClientRect().top - window.scrollY;
        record("mouseDownAt", locatorBuilders.buildAll(event.target), targetRelateX + "," + targetRelateY);
        record("mouseMoveAt", locatorBuilders.buildAll(event.target), targetRelateX + "," + targetRelateY);
        record("mouseUpAt", locatorBuilders.buildAll(event.target), targetRelateX + "," + targetRelateY);
      }
    }
  } else {
    clickLocator = undefined;
    mouseup = undefined;
    let x = event.clientX - mousedown.clientX;
    let y = event.clientY - mousedown.clientY;

    if (mousedown && mousedown.target !== event.target && !(x + y)) {
      record("mouseDown", locatorBuilders.buildAll(mousedown.target), "");
      record("mouseUp", locatorBuilders.buildAll(event.target), "");
    } else if (mousedown && mousedown.target === event.target) {
      let target = locatorBuilders.buildAll(mousedown.target);
      // setTimeout(function() {
      //     if (!self.clickLocator)
      //         record("click", target, '');
      // }.bind(this), 100);
    }

  }
  mousedown = undefined;
  selectMousedown = undefined;
  mouseoverQ = undefined;

}, true);
// END

let dropLocator, dragstartLocator;
// © Shuo-Heng Shih, SideeX Team
Recorder.addEventHandler("dragAndDropToObject", "dragstart", function(event) {
  dropLocator = setTimeout(function() {
    dragstartLocator = event;
  }.bind(this), 200);
}, true);
// END

// © Shuo-Heng Shih, SideeX Team
Recorder.addEventHandler("dragAndDropToObject", "drop", function(event) {
  clearTimeout(dropLocator);
  if (dragstartLocator && event.button == 0 && dragstartLocator.target !== event.target) {
    //value no option
    record("dragAndDropToObject", locatorBuilders.buildAll(dragstartLocator.target), locatorBuilders.build(event.target));
  }
  dragstartLocator = undefined;
  selectMousedown = undefined;
}, true);
// END

// © Shuo-Heng Shih, SideeX Team
let prevTimeOut = null, scrollDetector;
Recorder.addEventHandler("runScript", "scroll", function(event) {
  if (pageLoaded === true) {
    scrollDetector = event.target;
    clearTimeout(prevTimeOut);
    prevTimeOut = setTimeout(function() {
      scrollDetector = undefined;
    }, 500);
  }
}, true);
// END

// © Shuo-Heng Shih, SideeX Team
let nowNode = 0, mouseoverLocator, nodeInsertedLocator, nodeAttrChange, nodeAttrChangeTimeout;
Recorder.addEventHandler("mouseOver", "mouseover", function(event) {
  if (window.document.documentElement)
    nowNode = window.document.documentElement.getElementsByTagName("*").length;
  if (pageLoaded === true) {
    let clickable = findClickableElement(event.target);
    if (clickable) {
      nodeInsertedLocator = event.target;
      setTimeout(function() {
        nodeInsertedLocator = undefined;
      }, 500);

      nodeAttrChange = locatorBuilders.buildAll(event.target);
      nodeAttrChangeTimeout = setTimeout(function() {
        nodeAttrChange = undefined;
      }, 10);
    }
<<<<<<< HEAD
    //drop target overlapping
    if (mouseoverQ) //mouse keep down
    {
      if (mouseoverQ.length >= 3)
        mouseoverQ.shift();
      mouseoverQ.push(event);
    }
  }
}, true);
// END

let mouseoutLocator = undefined;
// © Shuo-Heng Shih, SideeX Team
Recorder.addEventHandler("mouseOut", "mouseout", function(event) {
  if (mouseoutLocator !== null && event.target === mouseoutLocator) {
    record("mouseOut", locatorBuilders.buildAll(event.target), '');
  }
  mouseoutLocator = undefined;
}, true);
// END

// © Shuo-Heng Shih, SideeX Team
Recorder.addEventHandler("mouseOver", "DOMNodeInserted", function(event) {
  if (pageLoaded === true && window.document.documentElement.getElementsByTagName("*").length > nowNode) {
    if (scrollDetector) {
      //TODO: fix target
      record("runScript", [
        [
          ["window.scrollTo(0," + window.scrollY + ")"]
        ]
      ], "");
=======
    delete this.mouseoutLocator;
  }, true);

  // InfluentialMouseoverExt & InfluentialScrollingExt, Shuo-Heng Shih, SELAB, CSIE, NCKU, 2016/11/08
  // Record: mouseOver
  Recorder.addMutationObserver("DOMNodeInserted", function(mutations) {
    if (pageLoaded === true && window.document.documentElement.getElementsByTagName("*").length > nowNode) {
      // Get list of inserted nodes from the mutations list to simulate 'DOMNodeInserted'.
      const insertedNodes = mutations.reduce((nodes, mutation) => {
        if (mutation.type === "childList") {
          nodes.push.apply(nodes, mutation.addedNodes);
        }
        return nodes;
      }, []);
      // If no nodes inserted, just bail.
      if (!insertedNodes.length) {
        return;
      }

      let self = this;
      if (this.scrollDetector) {
        //TODO: fix target
        record("runScript", [
          ["window.scrollTo(0," + window.scrollY + ")" ]
        ], "");
        pageLoaded = false;
        setTimeout(function() {
          pageLoaded = true;
        }.bind(self), 550);
        delete this.scrollDetector;
        delete this.nodeInsertedLocator;
      }
      if (this.nodeInsertedLocator) {
        record("mouseOver", locatorBuilders.buildAll(this.nodeInsertedLocator), "");
        this.mouseoutLocator = this.nodeInsertedLocator;
        delete this.nodeInsertedLocator;
        delete this.mouseoverLocator;
      }
    }
  }, {childList:true, subtree:true});

  // InfluentialMouseoverExt & InfluentialScrollingExt, Shuo-Heng Shih, SELAB, CSIE, NCKU, 2016/08/02
  let readyTimeOut = null;
  let pageLoaded = true;
  Recorder.addEventHandler("checkPageLoaded", "readystatechange", function() {
    let self = this;
    if (window.document.readyState === "loading") {
      pageLoaded = false;
    } else {
>>>>>>> 71379ddb
      pageLoaded = false;
      setTimeout(function() {
        pageLoaded = true;
      }, 550);
      scrollDetector = undefined;
      nodeInsertedLocator = undefined;
    }
    if (nodeInsertedLocator) {
      record("mouseOver", locatorBuilders.buildAll(nodeInsertedLocator), "");
      mouseoutLocator = nodeInsertedLocator;
      nodeInsertedLocator = undefined;
      mouseoverLocator = undefined;
    }
  }
}, true);
// END

// © Shuo-Heng Shih, SideeX Team
let readyTimeOut = null;
let pageLoaded = true;
Recorder.addEventHandler("checkPageLoaded", "readystatechange", function(event) {
  if (window.document.readyState === "loading") {
    pageLoaded = false;
  } else {
    pageLoaded = false;
    clearTimeout(readyTimeOut);
    readyTimeOut = setTimeout(function() {
      pageLoaded = true;
    }, 1500); //setReady after complete 1.5s
  }
}, true);
// END

// © Ming-Hung Hsu, SideeX Team
Recorder.addEventHandler("contextMenu", "contextmenu", function(event) {
  let myPort = browser.runtime.connect();
  let tmpText = locatorBuilders.buildAll(event.target);
  let tmpVal = bot.dom.getVisibleText(event.target);
  let tmpTitle = goog.string.normalizeSpaces(event.target.ownerDocument.title);
  myPort.onMessage.addListener(function(m) {
    if (m.cmd.includes("Text")) {
      record(m.cmd, tmpText, tmpVal);
    } else if (m.cmd.includes("Title")) {
      record(m.cmd, [[tmpTitle]], "");
    } else if (m.cmd.includes("Value")) {
      record(m.cmd, tmpText, event.target.value);
    }
    myPort.onMessage.removeListener(this);
  });
}, true);
// END

// © Yun-Wen Lin, SideeX Team
let getEle;
let checkFocus = 0;
let contentTest;
Recorder.addEventHandler("editContent", "focus", function(event) {
  let editable = event.target.contentEditable;
  if (editable == "true") {
    getEle = event.target;
    contentTest = getEle.innerHTML;
    checkFocus = 1;
  }
}, true);
// END

// © Yun-Wen Lin, SideeX Team
Recorder.addEventHandler("editContent", "blur", function(event) {
  if (checkFocus == 1) {
    if (event.target == getEle) {
      if (getEle.innerHTML != contentTest) {
        record("editContent", locatorBuilders.buildAll(event.target), getEle.innerHTML);
      }
      checkFocus = 0;
    }
  }
}, true);
// END

browser.runtime.sendMessage({
  attachRecorderRequest: true
}).catch(function(reason){
  // Failed silently if receiveing end does not exist
});

// Copyright 2005 Shinya Kasatani
Recorder.prototype.getOptionLocator = function(option) {
  let label = option.text.replace(/^ *(.*?) *$/, "$1");
  if (label.match(/\xA0/)) { // if the text contains &nbsp;
    return "label=regexp:" + label.replace(/[\(\)\[\]\\\^\$\*\+\?\.\|\{\}]/g, function(str) { // eslint-disable-line no-useless-escape
      return "\\" + str;
    })
      .replace(/\s+/g, function(str) {
        if (str.match(/\xA0/)) {
          if (str.length > 1) {
            return "\\s+";
          } else {
            return "\\s";
          }
        } else {
          return str;
        }
      });
  } else {
    return "label=" + label;
  }
};

function findClickableElement(e) {
  if (!e.tagName) return null;
  let tagName = e.tagName.toLowerCase();
  let type = e.type;
  if (e.hasAttribute("onclick") || e.hasAttribute("href") || tagName == "button" ||
    (tagName == "input" &&
      (type == "submit" || type == "button" || type == "image" || type == "radio" || type == "checkbox" || type == "reset"))) {
    return e;
  } else {
    if (e.parentNode != null) {
      return findClickableElement(e.parentNode);
    } else {
      return null;
    }
  }
}

//select / addSelect / removeSelect
Recorder.addEventHandler("select", "focus", function(event) {
  if (event.target.nodeName) {
    let tagName = event.target.nodeName.toLowerCase();
    if ("select" == tagName && event.target.multiple) {
      let options = event.target.options;
      for (let i = 0; i < options.length; i++) {
        if (options[i]._wasSelected == null) {
          // is the focus was gained by mousedown event, _wasSelected would be already set
          options[i]._wasSelected = options[i].selected;
        }
      }
    }
  }
}, true);

Recorder.addEventHandler("select", "change", function(event) {
  if (event.target.tagName) {
    let tagName = event.target.tagName.toLowerCase();
    if ("select" == tagName) {
      if (!event.target.multiple) {
        let option = event.target.options[event.target.selectedIndex];
        record("select", locatorBuilders.buildAll(event.target), getOptionLocator(option));
      } else {
        let options = event.target.options;
        for (let i = 0; i < options.length; i++) {
          if (options[i]._wasSelected != options[i].selected) {
            let value = getOptionLocator(options[i]);
            if (options[i].selected) {
              record("addSelection", locatorBuilders.buildAll(event.target), value);
            } else {
              record("removeSelection", locatorBuilders.buildAll(event.target), value);
            }
            options[i]._wasSelected = options[i].selected;
          }
        }
      }
    }
  }
});

function getOptionLocator(option) {
  let label = option.text.replace(/^ *(.*?) *$/, "$1");
  if (label.match(/\xA0/)) { // if the text contains &nbsp;
    return "label=regexp:" + label.replace(/[(\)\[\]\\\^\$\*\+\?\.\|\{\}]/g, function(str) { // eslint-disable-line no-useless-escape
      return "\\" + str;
    })
      .replace(/\s+/g, function(str) {
        if (str.match(/\xA0/)) {
          if (str.length > 1) {
            return "\\s+";
          } else {
            return "\\s";
          }
        } else {
          return str;
        }
      });
  } else {
    return "label=" + label;
  }
}

browser.runtime.sendMessage({
  attachRecorderRequest: true
}).then((shouldAttach) => {
  if (shouldAttach) {
    recorder.attach();
  }
}).catch(() => {});<|MERGE_RESOLUTION|>--- conflicted
+++ resolved
@@ -374,7 +374,6 @@
         nodeAttrChange = undefined;
       }, 10);
     }
-<<<<<<< HEAD
     //drop target overlapping
     if (mouseoverQ) //mouse keep down
     {
@@ -390,73 +389,31 @@
 // © Shuo-Heng Shih, SideeX Team
 Recorder.addEventHandler("mouseOut", "mouseout", function(event) {
   if (mouseoutLocator !== null && event.target === mouseoutLocator) {
-    record("mouseOut", locatorBuilders.buildAll(event.target), '');
+    record("mouseOut", locatorBuilders.buildAll(event.target), "");
   }
   mouseoutLocator = undefined;
 }, true);
 // END
 
-// © Shuo-Heng Shih, SideeX Team
-Recorder.addEventHandler("mouseOver", "DOMNodeInserted", function(event) {
+Recorder.addMutationObserver("DOMNodeInserted", function(mutations) {
   if (pageLoaded === true && window.document.documentElement.getElementsByTagName("*").length > nowNode) {
+    // Get list of inserted nodes from the mutations list to simulate 'DOMNodeInserted'.
+    const insertedNodes = mutations.reduce((nodes, mutation) => {
+      if (mutation.type === "childList") {
+        nodes.push.apply(nodes, mutation.addedNodes);
+      }
+      return nodes;
+    }, []);
+    // If no nodes inserted, just bail.
+    if (!insertedNodes.length) {
+      return;
+    }
+
     if (scrollDetector) {
       //TODO: fix target
       record("runScript", [
-        [
-          ["window.scrollTo(0," + window.scrollY + ")"]
-        ]
+        ["window.scrollTo(0," + window.scrollY + ")" ]
       ], "");
-=======
-    delete this.mouseoutLocator;
-  }, true);
-
-  // InfluentialMouseoverExt & InfluentialScrollingExt, Shuo-Heng Shih, SELAB, CSIE, NCKU, 2016/11/08
-  // Record: mouseOver
-  Recorder.addMutationObserver("DOMNodeInserted", function(mutations) {
-    if (pageLoaded === true && window.document.documentElement.getElementsByTagName("*").length > nowNode) {
-      // Get list of inserted nodes from the mutations list to simulate 'DOMNodeInserted'.
-      const insertedNodes = mutations.reduce((nodes, mutation) => {
-        if (mutation.type === "childList") {
-          nodes.push.apply(nodes, mutation.addedNodes);
-        }
-        return nodes;
-      }, []);
-      // If no nodes inserted, just bail.
-      if (!insertedNodes.length) {
-        return;
-      }
-
-      let self = this;
-      if (this.scrollDetector) {
-        //TODO: fix target
-        record("runScript", [
-          ["window.scrollTo(0," + window.scrollY + ")" ]
-        ], "");
-        pageLoaded = false;
-        setTimeout(function() {
-          pageLoaded = true;
-        }.bind(self), 550);
-        delete this.scrollDetector;
-        delete this.nodeInsertedLocator;
-      }
-      if (this.nodeInsertedLocator) {
-        record("mouseOver", locatorBuilders.buildAll(this.nodeInsertedLocator), "");
-        this.mouseoutLocator = this.nodeInsertedLocator;
-        delete this.nodeInsertedLocator;
-        delete this.mouseoverLocator;
-      }
-    }
-  }, {childList:true, subtree:true});
-
-  // InfluentialMouseoverExt & InfluentialScrollingExt, Shuo-Heng Shih, SELAB, CSIE, NCKU, 2016/08/02
-  let readyTimeOut = null;
-  let pageLoaded = true;
-  Recorder.addEventHandler("checkPageLoaded", "readystatechange", function() {
-    let self = this;
-    if (window.document.readyState === "loading") {
-      pageLoaded = false;
-    } else {
->>>>>>> 71379ddb
       pageLoaded = false;
       setTimeout(function() {
         pageLoaded = true;
@@ -471,8 +428,7 @@
       mouseoverLocator = undefined;
     }
   }
-}, true);
-// END
+}, { childList: true, subtree: true });
 
 // © Shuo-Heng Shih, SideeX Team
 let readyTimeOut = null;
