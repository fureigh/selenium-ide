/*var contentRecord = -1;*/
var contentRecord = 1;
var contentSideexTabID = -1;
var locatorBuilders = new LocatorBuilders(window);

var frameLocation = "";

//set temp_pageSideexTabId on DOM
console.log("in set attribute 1");
document.body.setAttribute("temp_pageSideexTabID", contentSideexTabID);

/*a export function pass contentSideexTabID from content script to page script
function getSideexTabID(){
    var pageSideexTabID = contentSideexTabID;
    return pageSideexTabID;
}
exportFunction(getSideexTabID,window,{defineAs:'getSideexTabID'});
*/
//the child window will do 
//console.error("opener id: "+window.opener);
console.log("window opener: " + window.opener);
if (window.opener != null) {
    /* just can use in FireFox
    contentSideexTabID = window.opener.wrappedJSObject.getSideexTabID();
    XPCNativeWrapper(window.opener.wrappedJSObject.getSideexTabID());
    console.error("contentSideexTabID: "+contentSideexTabID);
    */

    //use set attribute
    contentSideexTabID = window.opener.document.body.getAttribute("temp_pageSideexTabID");
    console.log("contentSideexTabID: " + contentSideexTabID);
    console.log("in set attribute 2");
    document.body.setAttribute("temp_pageSideexTabID", contentSideexTabID);

    browser.runtime.sendMessage({ newWindow: "true", commandSideexTabID: contentSideexTabID });
} else {
    //when change page
    console.log("test1");
    var changePage2 = browser.runtime.sendMessage({ changePage: true });
    console.log("test2");
    changePage2.then(handleChangePageResponse).catch(function(reason) { console.log(reason); });
}

function handleChangePageResponse(message) {
    console.log("response sideex id: " + message.mySideexTabID);
    contentSideexTabID = message.mySideexTabID;
    console.log("contentSideexTabId: " + contentSideexTabID);
    console.log("in set attribute 3");
    document.body.setAttribute("temp_pageSideexTabID", contentSideexTabID);
    console.log("change contentSideexTabId: " + contentSideexTabID);
}


//Record: ClickAt
var preventClickTwice = false;
window.addEventListener("click", function(event) {

    if (event.button == 0 && !preventClick && event.isTrusted) {
        if (!preventClickTwice) {
            var top = event.pageY,
                left = event.pageX;
            var element = event.target;
            do {
                top -= element.offsetTop;
                left -= element.offsetLeft;
                element = element.offsetParent;
            } while (element);
            var target = event.target;
            //console.log("here id:"+contentSideexTabID);
            //browser.runtime.sendMessage(.....);
            record("clickAt", locatorBuilders.buildAll(event.target), left + ',' + top);
            //console.log("2here id:"+contentSideexTabID);
            var arrayTest = locatorBuilders.buildAll(event.target);
            //console.error(arrayTest[0][0]+"-"+arrayTest[0][1]+"-"+arrayTest[1][0]+"-"+arrayTest[1][1]);
            preventClickTwice = true;

        }
        setTimeout(function() { preventClickTwice = false; }, 30);
    }
}, true);

//Record: doubleClickAt
window.addEventListener("dblclick", function(event) {

    var top = event.pageY,
        left = event.pageX;
    var element = event.target;
    do {
        top -= element.offsetTop;
        left -= element.offsetLeft;
        element = element.offsetParent;
    } while (element);
    record("doubleClickAt", locatorBuilders.buildAll(event.target), left + ',' + top);
}, true);

//Record: SendKeys
var inputTypes = ["text", "password", "file", "datetime", "datetime-local", "date", "month", "time", "week", "number", "range", "email", "url", "search", "tel", "color"];

var focusTarget = null;
var focusValue = null;
var tempValue = null;
var preventType = false;

var inp = document.getElementsByTagName("input");
for (var i = 0; i < inp.length; i++) {
    if (inputTypes.indexOf(inp[i].type) >= 0) {
        inp[i].addEventListener("focus", function(event) {
            console.log("aa");
            focusTarget = event.target;
            focusValue = focusTarget.value;
            tempValue = focusValue;
            preventType = false;
        });
        inp[i].addEventListener("blur", function(event) {
            console.log("bb");
            focusTarget = null;
            focusValue = null;
            tempValue = null;
        });
    }
}

var preventClick = false;
var enterTarget = null;
var enterValue = null;
var tabCheck = null;
window.addEventListener("keydown", function(event) {

    if (event.target.tagName) {
        var key = event.keyCode;
        var tagName = event.target.tagName.toLowerCase();
        var type = event.target.type;
        if (tagName == 'input' && inputTypes.indexOf(type) >= 0) {
            if (key == 13) {
                enterTarget = event.target;
                enterValue = enterTarget.value;
                var tempTarget = event.target.parentElement;
                var formChk = tempTarget.tagName.toLowerCase();
                //console.log(tempValue + " " + enterTarget.value + " " + tabCheck + " " + enterTarget + " " + focusValue);
                if (tempValue == enterTarget.value && tabCheck == enterTarget) {
                    record("sendKeys", locatorBuilders.buildAll(enterTarget), "${KEY_ENTER}");
                    enterTarget = null;
                    preventType = true;
                } else if (focusValue == enterTarget.value) {
                    while (formChk != 'form' && formChk != 'body') {
                        tempTarget = tempTarget.parentElement;
                        formChk = tempTarget.tagName.toLowerCase();
                    }
                    if (formChk == 'form' && (tempTarget.hasAttribute("id") || tempTarget.hasAttribute("name")) && (!tempTarget.hasAttribute("onsubmit"))) {
                        if (tempTarget.hasAttribute("id"))
                            record("submit", "id=" + tempTarget.id, "");
                        else if (tempTarget.hasAttribute("name"))
                            record("submit", "name=" + tempTarget.name, "");
                    } else
                        record("sendKeys", locatorBuilders.buildAll(enterTarget), "${KEY_ENTER}");
                    enterTarget = null;
                }
                preventClick = true;
                setTimeout(function() {
                    preventClick = false;
                }, 500);
                setTimeout(function() {
                    if (enterValue != event.target.value) enterTarget = null;
                }, 50);
            }

            //SuggestionDropDownExt, Chen-Chieh Ping, SELAB, CSIE, NCKU, 2016/11/10
            var tempbool = false;
            if ((key == 38 || key == 40) && event.target.value != '') {
                if (focusTarget != null && focusTarget.value != tempValue) {
                    tempbool = true;
                    tempValue = focusTarget.value;
                }
                //this.callIfMeaningfulEvent(function() {
                if (tempbool) {
                    record("type", locatorBuilders.buildAll(event.target), tempValue);
                }

                setTimeout(function() {
                    tempValue = focusTarget.value;
                }, 250);

                if (key == 38) record("sendKeys", locatorBuilders.buildAll(event.target), "${KEY_UP}");
                else record("sendKeys", locatorBuilders.buildAll(event.target), "${KEY_DOWN}");

                tabCheck = event.target;
                //});
            }
            if (key == 9) {
                if (tabCheck == event.target) {
                    //this.callIfMeaningfulEvent(function() {
                    record("sendKeys", locatorBuilders.buildAll(event.target), "${KEY_TAB}");

                    preventType = true;
                    //});
                }
            }
        }
    }
}, true);


//Recoed: Type
window.addEventListener("change", function(event) {

    if (event.target.tagName && !preventType) {
        var tagName = event.target.tagName.toLowerCase();
        var type = event.target.type;
        if ('input' == tagName && inputTypes.indexOf(type) >= 0) {
            if (event.target.value.length > 0) {
                record("type", locatorBuilders.buildAll(event.target), event.target.value);

                //FormSubmitByEnterKeyExt, Chen-Chieh Ping, SELAB, CSIE, NCKU, 2016/10/07
                if (enterTarget != null) {
                    //FormSubmitByEnterKeyExt & UnnamedWinIFrameExt, Jie-Lin You, SELAB, CSIE, NCKU, 2016/10/18
                    var tempTarget = event.target.parentElement;
                    var formChk = tempTarget.tagName.toLowerCase();
                    while (formChk != 'form' && formChk != 'body') {
                        tempTarget = tempTarget.parentElement;
                        formChk = tempTarget.tagName.toLowerCase();
                    }
                    if (formChk == 'form' && (tempTarget.hasAttribute("id") || tempTarget.hasAttribute("name")) && (!tempTarget.hasAttribute("onsubmit"))) {
                        if (tempTarget.hasAttribute("id"))
                            record("submit", [
                                ["id=" + tempTarget.id, "id"]
                            ], "");
                        else if (tempTarget.hasAttribute("name"))
                            record("submit", [
                                ["name=" + tempTarget.name, "name"]
                            ], "");
                    } else
                        record("sendKeys", locatorBuilders.buildAll(enterTarget), "${KEY_ENTER}");
                    enterTarget = null;
                }
            } else {
                record("type", locatorBuilders.buildAll(event.target), event.target.value);
            }
        } else if ('textarea' == tagName) {
            record("type", locatorBuilders.buildAll(event.target), event.target.value);
        }
    }
});

//////////////////////////////BaiMao
window.addEventListener('mousedown', function(event) {
    //DragAndDropExt, Shuo-Heng Shih, SELAB, CSIE, NCKU, 2016/07/22
    var self = this;
    if (event.clientX < window.document.documentElement.clientWidth && event.clientY < window.document.documentElement.clientHeight) {
        this.mousedown = event;
        this.mouseup = setTimeout(function() {
            delete self.mousedown;
        }.bind(this), 200);

        this.selectMouseup = setTimeout(function() {
            self.selectMousedown = event;
        }.bind(this), 200);
    }
    this.mouseoverQ = [];

    if (event.target.nodeName) {
        var tagName = event.target.nodeName.toLowerCase();
        if ('option' == tagName) {
            var parent = event.target.parentNode;
            if (parent.multiple) {
                var options = parent.options;
                for (var i = 0; i < options.length; i++) {
                    options[i]._wasSelected = options[i].selected;
                }
            }
        }
    }
}, true);


//DragAndDropExt, Shuo-Heng Shih, SELAB, CSIE, NCKU, 2016/11/01
window.addEventListener('mouseup', function(event) {
    clearTimeout(this.selectMouseup);
    if (this.selectMousedown) {
        var x = event.clientX - this.selectMousedown.clientX;
        var y = event.clientY - this.selectMousedown.clientY;

        function getSelectionText() {
            var text = "";
            var activeEl = window.document.activeElement;
            var activeElTagName = activeEl ? activeEl.tagName.toLowerCase() : null;
            if (activeElTagName == "textarea" || activeElTagName == "input") {
                text = activeEl.value.slice(activeEl.selectionStart, activeEl.selectionEnd);
            } else if (window.getSelection) {
                text = window.getSelection().toString();
            }
            return text.trim();
        }

        if (this.selectMousedown && event.button === 0 && (x + y) && (event.clientX < window.document.documentElement.clientWidth && event.clientY < window.document.documentElement.clientHeight) && getSelectionText() === '') {
            var sourceRelateX = this.selectMousedown.pageX - this.selectMousedown.target.getBoundingClientRect().left - window.scrollX;
            var sourceRelateY = this.selectMousedown.pageY - this.selectMousedown.target.getBoundingClientRect().top - window.scrollY;
            var targetRelateX, targetRelateY;
            if (!!this.mouseoverQ.length && this.mouseoverQ[1].relatedTarget == this.mouseoverQ[0].target && this.mouseoverQ[0].target == event.target) {
                targetRelateX = event.pageX - this.mouseoverQ[1].target.getBoundingClientRect().left - window.scrollX;
                targetRelateY = event.pageY - this.mouseoverQ[1].target.getBoundingClientRect().top - window.scrollY;
                /*
                browser.runtime.sendMessage({
                    command: "mouseDownAt",
                    target: locatorBuilders.buildAll(this.selectMousedown.target),
                    value: sourceRelateX + ',' + sourceRelateY
                });
                browser.runtime.sendMessage({
                    command: "mouseMoveAt",
                    target: locatorBuilders.buildAll(this.mouseoverQ[1].target),
                    value: targetRelateX + ',' + targetRelateY
                });
                browser.runtime.sendMessage({
                    command: "mouseUpAt",
                    target: locatorBuilders.buildAll(this.mouseoverQ[1].target),
                    value: targetRelateX + ',' + targetRelateY
                });*/
                record("mouseDownAt", locatorBuilders.buildAll(this.selectMousedown.target), sourceRelateX + ',' + sourceRelateY);
                record("mouseMoveAt", locatorBuilders.buildAll(this.mouseoverQ[1].target), targetRelateX + ',' + targetRelateY);
                record("mouseUpAt", locatorBuilders.buildAll(this.mouseoverQ[1].target), targetRelateX + ',' + targetRelateY);
            } else {
                targetRelateX = event.pageX - event.target.getBoundingClientRect().left - window.scrollX;
                targetRelateY = event.pageY - event.target.getBoundingClientRect().top - window.scrollY;
                /*
                browser.runtime.sendMessage({
                    command: "mouseDownAt",
                    target: locatorBuilders.buildAll(this.selectMousedown.target),
                    value: sourceRelateX + ',' + sourceRelateY
                });
                browser.runtime.sendMessage({
                    command: "mouseMoveAt",
                    target: locatorBuilders.buildAll(event.target),
                    value: targetRelateX + ',' + targetRelateY
                });
                browser.runtime.sendMessage({
                    command: "mouseUpAt",
                    target: locatorBuilders.buildAll(event.target),
                    value: targetRelateX + ',' + targetRelateY
                });
                */
                record("mouseDownAt", locatorBuilders.buildAll(event.target), targetRelateX + ',' + targetRelateY);
                record("mouseMoveAt", locatorBuilders.buildAll(event.target), targetRelateX + ',' + targetRelateY);
                record("mouseUpAt", locatorBuilders.buildAll(event.target), targetRelateX + ',' + targetRelateY);
            }
        }
    } else {
        delete this.clickLocator;
        delete this.mouseup;
        var x = event.clientX - this.mousedown.clientX;
        var y = event.clientY - this.mousedown.clientY;

        if (this.mousedown && this.mousedown.target !== event.target && !(x + y)) {
            /*
              browser.runtime.sendMessage({
                  command: "mouseDown",
                  target: locatorBuilders.buildAll(this.mousedown.target),
                  value: ''
              });
              browser.runtime.sendMessage({
                  command: "mouseUp",
                  target: locatorBuilders.buildAll(event.target),
                  value: ''
              });
              */
            record("mouseDown", locatorBuilders.buildAll(this.mousedown.target), '');
            record("mouseUp", locatorBuilders.buildAll(event.target), '');
        } else if (this.mousedown && this.mousedown.target === event.target) {
            var self = this;
            var target = locatorBuilders.buildAll(this.mousedown.target);
            // setTimeout(function() {
            //     if (!self.clickLocator)
            //         record("click", target, '');
            // }.bind(this), 100);
        }

    }
    delete this.mousedown;
    delete this.selectMousedown;
    delete this.mouseoverQ;

}, true);

//DragAndDropExt, Shuo-Heng Shih, SELAB, CSIE, NCKU, 2016/07/19
window.addEventListener('dragstart', function(event) {
    var self = this;
    this.dropLocator = setTimeout(function() {
        self.dragstartLocator = event;
    }.bind(this), 200);
}, true);

//DragAndDropExt, Shuo-Heng Shih, SELAB, CSIE, NCKU, 2016/10/17
window.addEventListener('drop', function(event) {
    clearTimeout(this.dropLocator);
    if (this.dragstartLocator && event.button == 0 && this.dragstartLocator.target !== event.target) {
        //value no option
        /*
        browser.runtime.sendMessage({
            command: "dragAndDropToObject",
            target: locatorBuilders.buildAll(this.dragstartLocator.target),
            value: locatorBuilders.build(event.target)
        });
        */
        record("dragAndDropToObject", locatorBuilders.buildAll(this.dragstartLocator.target), locatorBuilders.build(event.target));
    }
    delete this.dragstartLocator;
    delete this.selectMousedown;
}, true);

//InfluentialScrollingExt, Shuo-Heng Shih, SELAB, CSIE, NCKU, 2016/08/02
var prevTimeOut = null;
window.addEventListener('scroll', function(event) {
    if (pageLoaded === true) {
        var self = this;
        this.scrollDetector = event.target;
        clearTimeout(prevTimeOut);
        prevTimeOut = setTimeout(function() {
            delete self.scrollDetector;
        }.bind(self), 500);
    }
}, true);

//InfluentialMouseoverExt, Shuo-Heng Shih, SELAB, CSIE, NCKU, 2016/10/17
var nowNode = 0;
var findClickableElement = function(e) {
    if (!e.tagName) return null;
    var tagName = e.tagName.toLowerCase();
    var type = e.type;
    if (e.hasAttribute("onclick") || e.hasAttribute("href") || tagName == "button" ||
        (tagName == "input" &&
            (type == "submit" || type == "button" || type == "image" || type == "radio" || type == "checkbox" || type == "reset"))) {
        return e;
    } else {
        if (e.parentNode != null) {
            return findClickableElement(e.parentNode);
        } else {
            return null;
        }
    }
};

window.addEventListener('mouseover', function(event) {
    if (window.document.documentElement)
        nowNode = window.document.documentElement.getElementsByTagName('*').length;
    var self = this;
    if (pageLoaded === true) {
        var clickable = findClickableElement(event.target);
        if (clickable) {
            this.nodeInsertedLocator = event.target;
            setTimeout(function() {
                delete self.nodeInsertedLocator;
            }.bind(self), 500);

            this.nodeAttrChange = locatorBuilders.buildAll(event.target);
            this.nodeAttrChangeTimeout = setTimeout(function() {
                delete self.nodeAttrChange;
            }.bind(self), 10);
        }
        //drop target overlapping
        if (this.mouseoverQ) //mouse keep down
        {
            if (this.mouseoverQ.length >= 3)
                this.mouseoverQ.shift();
            this.mouseoverQ.push(event);
        }
    }
}, true);

//InfluentialMouseoverExt, Shuo-Heng Shih, SELAB, CSIE, NCKU, 2016/11/08
window.addEventListener('mouseout', function(event) {
    if (this.mouseoutLocator !== null && event.target === this.mouseoutLocator) {
        /*
        browser.runtime.sendMessage({
            command: "mouseOut",
            target: locatorBuilders.buildAll(event.target),
            value: ''
        });
        */
        record("mouseOut", locatorBuilders.buildAll(event.target), '');
    }
    delete this.mouseoutLocator;
}, true);

//InfluentialMouseoverExt & InfluentialScrollingExt, Shuo-Heng Shih, SELAB, CSIE, NCKU, 2016/11/08
window.addEventListener('DOMNodeInserted', function(event) {
    if (pageLoaded === true && window.document.documentElement.getElementsByTagName('*').length > nowNode) {
        var self = this;
        if (this.scrollDetector) {
            //TODO: fix target
            /*
            browser.runtime.sendMessage({
                command: "runScript",
                target: [["window.scrollTo(0," + window.scrollY + ")",]],
                value: ''
            });
            */
            record("runScript", [
                [
                    ["window.scrollTo(0," + window.scrollY + ")", ]
                ]
            ], '');
            pageLoaded = false;
            setTimeout(function() {
                pageLoaded = true;
            }.bind(self), 550);
            delete this.scrollDetector;
            delete this.nodeInsertedLocator;
        }
        if (this.nodeInsertedLocator) {
            /*
            browser.runtime.sendMessage({
                command: "mouseOver",
                target: locatorBuilders.buildAll(this.nodeInsertedLocator),
                value: ''
            });
            */
            record("mouseOver", locatorBuilders.buildAll(this.nodeInsertedLocator), '');
            this.mouseoutLocator = this.nodeInsertedLocator;
            delete this.nodeInsertedLocator;
            delete this.mouseoverLocator;
        }
    }
}, true);

//InfluentialMouseoverExt & InfluentialScrollingExt, Shuo-Heng Shih, SELAB, CSIE, NCKU, 2016/08/02
var readyTimeOut = null;
var pageLoaded = true;
window.addEventListener('readystatechange', function(event) {
    var self = this;
    if (window.document.readyState === 'loading') {
        pageLoaded = false;
    } else {
        pageLoaded = false;
        clearTimeout(readyTimeOut);
        readyTimeOut = setTimeout(function() {
            pageLoaded = true;
        }.bind(self), 1500); //setReady after complete 1.5s
    }
}, true);

window.addEventListener('contextmenu', function(event) {
    //     //window.console.log(locatorBuilders.buildAll(event.target));
    //     //browser.runtime.connect().postMessage({T:locatorBuilders.buildAll(event.target),V:event.target.textContent});
    //     // record("verifyText", locatorBuilders.buildAll(event.target), event.target.textContent);
    var myPort = browser.runtime.connect();
    var tmpText = locatorBuilders.buildAll(event.target);
    var tmpVal = event.target.textContent;
    var tmpTitle = [
        [event.target.ownerDocument.title]
    ];
    myPort.onMessage.addListener(function(m) {
<<<<<<< HEAD
        if (m.cmd.includes("Text")) {
            record(m.cmd, tmpText, tmpVal);
        } else if (m.cmd.includes("Title")) {
            record(m.cmd, tmpTitle, '');
=======
        switch (m.cmd) {
            case "verifyText":
                record("verifyText", tmpText, tmpVal);
                break;
            case "verifyTitle":
                record("verifyTitle", [
                    ['']
                ], tmpTitle);
                break;
            case "assertText":
                record("assertText", tmpText, tmpVal);
                break;
            case "assertTitle":
                record("assertTitle", [
                    ['']
                ], tmpTitle);
                break;
            default:
>>>>>>> c3f34c44
        }
        this.removeListener();
    });
}, true);
//

//initial the siddeX tab ID in content
browser.runtime.onMessage.addListener(function(message) {
    if (message.sideexID) {
        contentSideexTabID = message.sideexID;
        console.log("sideeX id:" + contentSideexTabID);

        //open sideex update sideexTabID
        console.log("in set attribute 4");
        document.body.setAttribute("temp_pageSideexTabID", message.sideexID);
        console.log("temp_pageSideexTabID: " + document.body.getAttribute("temp_pageSideexTabID"));
    }
});

function onError(error) {
    alert(`Error: ${error}`);
};

//console.log("frameLocation : " + frameLocation);

(function getframeLocation() {
    let currentWindow = window;
    let currentParentWindow;
    while (currentWindow !== window.top) {
        currentParentWindow = currentWindow.parent;
        for (let idx = 0; idx < currentParentWindow.frames.length; idx++)
            if (currentParentWindow.frames[idx] === currentWindow) {
                frameLocation = ":" + idx + frameLocation;
                currentWindow = currentParentWindow;
                break;
            }
    }
    frameLocation = "root" + frameLocation;
})();

console.log("frameLocation : " + frameLocation);
/* playback */
browser.runtime.sendMessage({ frameLocation: frameLocation });

/* record */
function record(command, target, value) {
    browser.runtime.sendMessage({
        command: command,
        target: target,
        value: value,
        frameLocation: frameLocation,
        commandSideexTabID: contentSideexTabID
    });
}


/* for test */
/*
if(window.frameElement){
    if(window.frameElement.getAttribute("name"))
        console.log("Name: " + window.frameElement.getAttribute("name"));
    if(window.frameElement.getAttribute("id"))
        console.log("Id: " + window.frameElement.getAttribute("id"));
}
*/

/* for test */
//console.log("complete at " + new Date());<|MERGE_RESOLUTION|>--- conflicted
+++ resolved
@@ -49,7 +49,6 @@
     document.body.setAttribute("temp_pageSideexTabID", contentSideexTabID);
     console.log("change contentSideexTabId: " + contentSideexTabID);
 }
-
 
 //Record: ClickAt
 var preventClickTwice = false;
@@ -199,7 +198,6 @@
     }
 }, true);
 
-
 //Recoed: Type
 window.addEventListener("change", function(event) {
 
@@ -270,7 +268,6 @@
         }
     }
 }, true);
-
 
 //DragAndDropExt, Shuo-Heng Shih, SELAB, CSIE, NCKU, 2016/11/01
 window.addEventListener('mouseup', function(event) {
@@ -547,31 +544,10 @@
         [event.target.ownerDocument.title]
     ];
     myPort.onMessage.addListener(function(m) {
-<<<<<<< HEAD
         if (m.cmd.includes("Text")) {
             record(m.cmd, tmpText, tmpVal);
         } else if (m.cmd.includes("Title")) {
             record(m.cmd, tmpTitle, '');
-=======
-        switch (m.cmd) {
-            case "verifyText":
-                record("verifyText", tmpText, tmpVal);
-                break;
-            case "verifyTitle":
-                record("verifyTitle", [
-                    ['']
-                ], tmpTitle);
-                break;
-            case "assertText":
-                record("assertText", tmpText, tmpVal);
-                break;
-            case "assertTitle":
-                record("assertTitle", [
-                    ['']
-                ], tmpTitle);
-                break;
-            default:
->>>>>>> c3f34c44
         }
         this.removeListener();
     });
@@ -627,7 +603,6 @@
     });
 }
 
-
 /* for test */
 /*
 if(window.frameElement){
