--- conflicted
+++ resolved
@@ -3685,7 +3685,6 @@
     }
 };
 
-<<<<<<< HEAD
 /* prompt */
 
 Selenium.prototype.doChooseCancelOnNextPrompt = function() {
@@ -3703,7 +3702,6 @@
                else
                     return Promise.resolve(true);
            });
-=======
 
 // show element
 Selenium.prototype.doShowElement = function(locator){
@@ -3721,5 +3719,4 @@
         console.error(e);
         return "element not found";
     }
->>>>>>> 394f7e8c
 }