--- conflicted
+++ resolved
@@ -99,14 +99,10 @@
     currentTestCaseId = getSelectedCase().id;
     var commands = getRecordsArray();
 
-<<<<<<< HEAD
     return browser.tabs.query({
             windowId: currentPlayingWindowId,
             active: true
         })
-=======
-    return browser.tabs.query({ windowId: currentPlayingWindowId, active: true })
->>>>>>> c3f34c44
         .then(function(tabs) {
             if (tabs.length === 0) {
                 throw new Error("Can't find the window");
@@ -159,22 +155,14 @@
 }
 
 function nextCase(i) {
-<<<<<<< HEAD
     if (isPlaying || isPause) setTimeout(function() {
         nextCase(i);
     }, 500);
-=======
-    if (isPlaying || isPause) setTimeout(function() { nextCase(i); }, 500);
->>>>>>> c3f34c44
     else playSuite(i + 1);
 }
 
 function playSuites(i) {
-<<<<<<< HEAD
-    var suites = document.getElementById("testCase-grid").getElementsByTagName("div");
-=======
     var suites = document.getElementById("testCase-grid").getElementsByClassName("message");
->>>>>>> c3f34c44
     var length = suites.length;
     if (i == 0) {
         for (var k = 0; k < suites.length; ++k) {
@@ -197,14 +185,10 @@
 }
 
 function nextSuite(i) {
-<<<<<<< HEAD
     console.log(i);
     if (isPlayingSuite) setTimeout(function() {
         nextSuite(i);
     }, 2000);
-=======
-    if (isPlayingSuite) setTimeout(function() { nextSuite(i); }, 2000);
->>>>>>> c3f34c44
     else playSuites(i + 1);
 }
 
@@ -221,7 +205,6 @@
 
     setColor(id + 1, "executing");
 
-<<<<<<< HEAD
     browser.tabs.query({
             windowId: userWinID,
             active: true
@@ -237,23 +220,12 @@
             }, {
                 frameId: playingFrameLocations[tabs[0].id][currentPlayingFrameLocation]
             })
-=======
-    browser.tabs.query({ windowId: userWinID, active: true })
-        .then(function(tabs) {
-            //commandReceiverTabId = tabs[0].id;
-            console.log("send: " + tabs[0].id);
-            return browser.tabs.sendMessage(tabs[0].id, { commands: commandName, target: commandTarget, value: commandValue, mySideexTabID: mySideexTabID }, { frameId: playingFrameLocations[tabs[0].id][currentPlayingFrameLocation] })
->>>>>>> c3f34c44
         })
         .then(function(result) {
             if (result.result != "success") {
                 sideex_log.error(result.result);
                 setColor(id + 1, "fail");
-<<<<<<< HEAD
                 if (!result.result.includes("did not match")) {
-=======
-                if (result.result != "verify") {
->>>>>>> c3f34c44
                     return true;
                 }
             } else {
@@ -330,14 +302,10 @@
 
     cleanStatus();
 
-<<<<<<< HEAD
     return browser.tabs.query({
             windowId: currentPlayingWindowId,
             active: true
         })
-=======
-    return browser.tabs.query({ windowId: currentPlayingWindowId, active: true })
->>>>>>> c3f34c44
         .then(function(tabs) {
             if (tabs.length === 0) {
                 throw new Error("Can't find the window");
@@ -352,11 +320,7 @@
             /* we assume that there is no open command */
             /* select Frame directly will cause failed */
             playingFrameLocations[currentPlayingTabId]["status"] = true;
-<<<<<<< HEAD
         });
-=======
-        })
->>>>>>> c3f34c44
 }
 
 function executionLoop() {
@@ -366,7 +330,6 @@
 
     if (commandType == "preparation") {
         console.log("in preparation");
-<<<<<<< HEAD
         return browser.tabs.query({
                 windowId: userWinID,
                 active: true
@@ -380,11 +343,6 @@
                 }, {
                     frameId: playingFrameLocations[tabs[0].id][currentPlayingFrameLocation]
                 });
-=======
-        return browser.tabs.query({ windowId: userWinID, active: true })
-            .then(function(tabs) {
-                return browser.tabs.sendMessage(tabs[0].id, { commands: "waitPreparation", target: "", value: "", mySideexTabID: mySideexTabID }, { frameId: playingFrameLocations[tabs[0].id][currentPlayingFrameLocation] })
->>>>>>> c3f34c44
             })
             .then(function() {
                 commandType = "prePageWait";
@@ -392,7 +350,6 @@
             .then(executionLoop);
     } else if (commandType == "prePageWait") {
         console.log("in prePageWait");
-<<<<<<< HEAD
         return browser.tabs.query({
                 windowId: userWinID,
                 active: true
@@ -406,11 +363,6 @@
                 }, {
                     frameId: playingFrameLocations[tabs[0].id][currentPlayingFrameLocation]
                 });
-=======
-        return browser.tabs.query({ windowId: userWinID, active: true })
-            .then(function(tabs) {
-                return browser.tabs.sendMessage(tabs[0].id, { commands: "prePageWait", target: "", value: "", mySideexTabID: mySideexTabID }, { frameId: playingFrameLocations[tabs[0].id][currentPlayingFrameLocation] })
->>>>>>> c3f34c44
             })
             .then(function(response) {
                 if (response && response.new_page) {
@@ -423,7 +375,6 @@
             .then(executionLoop);
     } else if (commandType == "pageWait") {
         console.log("in pageWait");
-<<<<<<< HEAD
         return browser.tabs.query({
                 windowId: userWinID,
                 active: true
@@ -437,11 +388,6 @@
                 }, {
                     frameId: playingFrameLocations[tabs[0].id][currentPlayingFrameLocation]
                 })
-=======
-        return browser.tabs.query({ windowId: userWinID, active: true })
-            .then(function(tabs) {
-                return browser.tabs.sendMessage(tabs[0].id, { commands: "pageWait", target: "", value: "", mySideexTabID: mySideexTabID }, { frameId: playingFrameLocations[tabs[0].id][currentPlayingFrameLocation] })
->>>>>>> c3f34c44
             })
             .then(function(response) {
                 if (pageTime && (Date.now() - pageTime) > 30000) {
@@ -465,7 +411,6 @@
             .then(executionLoop);
     } else if (commandType == "ajaxWait") {
         console.log("in ajaxWait");
-<<<<<<< HEAD
         return browser.tabs.query({
                 windowId: userWinID,
                 active: true
@@ -479,11 +424,6 @@
                 }, {
                     frameId: playingFrameLocations[tabs[0].id][currentPlayingFrameLocation]
                 })
-=======
-        return browser.tabs.query({ windowId: userWinID, active: true })
-            .then(function(tabs) {
-                return browser.tabs.sendMessage(tabs[0].id, { commands: "ajaxWait", target: "", value: "", mySideexTabID: mySideexTabID }, { frameId: playingFrameLocations[tabs[0].id][currentPlayingFrameLocation] })
->>>>>>> c3f34c44
             })
             .then(function(response) {
                 if (ajaxTime && (Date.now() - ajaxTime) > 30000) {
@@ -507,7 +447,6 @@
             .then(executionLoop);
     } else if (commandType == "domWait") {
         console.log("in domWait");
-<<<<<<< HEAD
         return browser.tabs.query({
                 windowId: userWinID,
                 active: true
@@ -521,11 +460,6 @@
                 }, {
                     frameId: playingFrameLocations[tabs[0].id][currentPlayingFrameLocation]
                 })
-=======
-        return browser.tabs.query({ windowId: userWinID, active: true })
-            .then(function(tabs) {
-                return browser.tabs.sendMessage(tabs[0].id, { commands: "domWait", target: "", value: "", mySideexTabID: mySideexTabID }, { frameId: playingFrameLocations[tabs[0].id][currentPlayingFrameLocation] })
->>>>>>> c3f34c44
             })
             .then(function(response) {
                 if (domTime && (Date.now() - domTime) > 30000) {
@@ -573,11 +507,7 @@
             sideex_log.info("Executing: | " + commandName + " | " + commandTarget + " | " + commandValue + " |");
         }
 
-<<<<<<< HEAD
         if (currentPlayingCommandIndex == 1) setColor(currentPlayingCommandIndex, "success");
-=======
-        if (currentPlayingCommandIndex > 0) setColor(currentPlayingCommandIndex, "success");
->>>>>>> c3f34c44
         setColor(currentPlayingCommandIndex + 1, "executing");
 
         if (commandName == 'delay') {
@@ -588,13 +518,9 @@
                 }, commandValue);
             }).then(executionLoop);
         } else if (commandName == 'open') {
-<<<<<<< HEAD
             return browser.tabs.update(currentPlayingTabId, {
                     url: commandTarget
                 })
-=======
-            return browser.tabs.update(currentPlayingTabId, { url: commandTarget })
->>>>>>> c3f34c44
                 .then(executionLoop);
         } else if (commandName == 'selectFrame') {
             /* TODO: string error handling & wait for information been stored */
@@ -633,13 +559,9 @@
                 //browser.windows.update(playingWindows[commandTarget].windowId, {focused: true});
                 console.log("currentPlaying: " + currentPlayingTabId);
                 console.log("currentPlaying: " + currentPlayingTabId);
-<<<<<<< HEAD
                 return browser.tabs.update(currentPlayingTabId, {
                         active: true
                     })
-=======
-                return browser.tabs.update(currentPlayingTabId, { active: true })
->>>>>>> c3f34c44
                     .then(executionLoop);
             } else if (newWindowInfo.tabId !== undefined && newWindowInfo.windowId !== undefined) {
                 console.log("Found a new window, store the information and select to");
@@ -647,13 +569,9 @@
                 newWindowInfo.tabId = undefined;
                 newWindowInfo.windowId = undefined;
                 currentPlayingTabId = playingTabNames[commandTarget];
-<<<<<<< HEAD
                 return browser.tabs.update(currentPlayingTabId, {
                         active: true
                     })
-=======
-                return browser.tabs.update(currentPlayingTabId, { active: true })
->>>>>>> c3f34c44
                     .then(executionLoop);
             } else {
                 console.log("Error! Can't detect window");
@@ -691,7 +609,6 @@
             */
             if (currentPlayingTabId === -1) {
 
-<<<<<<< HEAD
                 return browser.tabs.query({
                         windowId: userWinID,
                         active: true
@@ -707,13 +624,6 @@
                         }, {
                             frameId: playingFrameLocations[tabs[0].id][currentPlayingFrameLocation]
                         })
-=======
-                return browser.tabs.query({ windowId: userWinID, active: true })
-                    .then(function(tabs) {
-                        //commandReceiverTabId = tabs[0].id;
-                        console.log("send: " + tabs[0].id);
-                        return browser.tabs.sendMessage(tabs[0].id, { commands: commandName, target: commandTarget, value: commandValue, mySideexTabID: mySideexTabID }, { frameId: playingFrameLocations[tabs[0].id][currentPlayingFrameLocation] })
->>>>>>> c3f34c44
                     })
                     .then(function(result) {
                         if (result.result != "success") {
@@ -742,22 +652,12 @@
                             setColor(currentPlayingCommandIndex + 1, "fail");
                             setColor(currentTestCaseId, "fail");
                             document.getElementById("result-failures").innerHTML = parseInt(document.getElementById("result-failures").innerHTML) + 1;
-<<<<<<< HEAD
                             if (commandName.includes("verify") && result.result.includes("did not match")) {
                                 setColor(currentPlayingCommandIndex + 1, "fail");
                             } else {
                                 sideex_log.info("Test case failed");
                                 caseFailed = true;
                                 currentPlayingCommandIndex = commands.length;
-=======
-                            sideex_log.info("Test case failed");
-                            if (result.result != "verify") {
-                                caseFailed = true;
-                                currentPlayingCommandIndex = commands.length;
-                            } else {
-                                setColor(currentPlayingCommandIndex, "fail");
-                                //currentPlayingCommandIndex++;
->>>>>>> c3f34c44
                             }
                         } else setColor(currentPlayingCommandIndex + 1, "success");
                     })
@@ -785,7 +685,6 @@
                     }, 500);
                 });
                 return p.then(function() {
-<<<<<<< HEAD
                         return browser.tabs.sendMessage(currentPlayingTabId, {
                             commands: commandName,
                             target: commandTarget,
@@ -793,9 +692,6 @@
                         }, {
                             frameId: playingFrameLocations[currentPlayingTabId][currentPlayingFrameLocation]
                         })
-=======
-                        return browser.tabs.sendMessage(currentPlayingTabId, { commands: commandName, target: commandTarget, value: commandValue }, { frameId: playingFrameLocations[currentPlayingTabId][currentPlayingFrameLocation] })
->>>>>>> c3f34c44
                     })
                     .then(function(result) {
                         if (result.result != "success") {
@@ -830,12 +726,6 @@
                                 sideex_log.info("Test case failed");
                                 caseFailed = true;
                                 currentPlayingCommandIndex = commands.length;
-<<<<<<< HEAD
-=======
-                            } else {
-                                setColor(currentPlayingCommandIndex, "fail");
-                                //currentPlayingCommandIndex++;
->>>>>>> c3f34c44
                             }
                         } else {
                             setColor(currentPlayingCommandIndex + 1, "success");
@@ -847,8 +737,6 @@
         }
     }
 }
-
-
 
 function finalizePlayingProgress() {
     enableClick();
@@ -953,22 +841,14 @@
 
 browser.runtime.onMessage.addListener(handleNewWindow);
 
-<<<<<<< HEAD
-=======
-
->>>>>>> c3f34c44
 function handleChangePage(message, sender, response) {
     if (message.changePage) {
         console.log("page window ID:" + sender.tab.windowId);
         console.log("handle change page: " + windowIdArray[sender.tab.windowId]);
         if (windowIdArray[sender.tab.windowId] == true)
-<<<<<<< HEAD
             response({
                 mySideexTabID: mySideexTabID
             });
-=======
-            response({ mySideexTabID: mySideexTabID });
->>>>>>> c3f34c44
     }
 }
 browser.runtime.onMessage.addListener(handleChangePage);